--- conflicted
+++ resolved
@@ -401,17 +401,11 @@
         ColumnTypeFamily::String => format!("text {}", array),
         ColumnTypeFamily::Enum(name) => format!("{}{}", Quoted::postgres_ident(name), array),
         ColumnTypeFamily::Json => format!("jsonb {}", array),
-<<<<<<< HEAD
         ColumnTypeFamily::Binary => format!("bytea {}", array),
         ColumnTypeFamily::Xml => format!("xml {}", array),
-        x => unimplemented!("{:?} not handled yet", x),
-=======
         ColumnTypeFamily::Duration => unimplemented!("Duration not handled yet"),
-        ColumnTypeFamily::Decimal => unimplemented!("Decimal not handled yet"),
-        ColumnTypeFamily::Binary => unimplemented!("Binary not handled yet"),
         ColumnTypeFamily::Uuid => unimplemented!("Uuid not handled yet"),
         ColumnTypeFamily::Unsupported(x) => unimplemented!("{} not handled yet", x),
->>>>>>> 58749d6d
     }
 }
 

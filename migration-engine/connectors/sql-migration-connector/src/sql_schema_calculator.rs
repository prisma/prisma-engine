mod datamodel_helpers;

use crate::{sql_renderer::IteratorJoin, DatabaseInfo, SqlResult};
use chrono::*;
use datamodel::common::*;
use datamodel::*;
use datamodel_helpers::{FieldRef, ModelRef, TypeRef};
use prisma_models::{DatamodelConverter, TempManifestationHolder, TempRelationHolder};
use quaint::prelude::SqlFamily;
use sql_schema_describer::{self as sql, ColumnArity};

pub struct SqlSchemaCalculator<'a> {
    data_model: &'a Datamodel,
    database_info: &'a DatabaseInfo,
}

impl<'a> SqlSchemaCalculator<'a> {
    pub fn calculate(data_model: &Datamodel, database_info: &DatabaseInfo) -> SqlResult<sql::SqlSchema> {
        let calculator = SqlSchemaCalculator {
            data_model,
            database_info,
        };
        calculator.calculate_internal()
    }

    fn calculate_internal(&self) -> SqlResult<sql::SqlSchema> {
        let mut tables = Vec::new();
        let model_tables_without_inline_relations = self.calculate_model_tables()?;
        let mut model_tables = self.add_inline_relations_to_model_tables(model_tables_without_inline_relations)?;
        let mut relation_tables = self.calculate_relation_tables()?;

        tables.append(&mut model_tables);
        tables.append(&mut relation_tables);

        // guarantee same sorting as in the sql-schema-describer
        for table in &mut tables {
            table
                .columns
                .sort_unstable_by(|a, b| a.name.as_str().cmp(b.name.as_str()));
        }

        let enums = self.calculate_enums();
        let sequences = Vec::new();

        Ok(sql::SqlSchema {
            tables,
            enums,
            sequences,
        })
    }

    fn calculate_enums(&self) -> Vec<sql::Enum> {
        match self.database_info.sql_family() {
            SqlFamily::Postgres => self
                .data_model
                .enums()
                .map(|r#enum| sql::Enum {
                    name: r#enum
                        .single_database_name()
                        .map(|s| s.to_owned())
                        .unwrap_or_else(|| r#enum.name.clone()),
                    values: r#enum.values.clone(),
                })
                .collect(),
            SqlFamily::Mysql => {
                // This is a lower bound for the size of the generated enums (we assume each enum is
                // used at least once).
                let mut enums = Vec::with_capacity(self.data_model.enums.len());

                let enum_fields = datamodel_helpers::walk_fields(&self.data_model)
                    .filter_map(|field| field.field_type().as_enum().map(|enum_ref| (field, enum_ref)));

                for (field, enum_tpe) in enum_fields {
                    let sql_enum = sql::Enum {
                        name: format!(
                            "{model_name}_{field_name}",
                            model_name = field.model().database_name(),
                            field_name = field.db_name()
                        ),
                        values: enum_tpe.r#enum.values.clone(),
                    };

                    enums.push(sql_enum)
                }

                enums
            }
            _ => Vec::new(),
        }
    }

    fn calculate_model_tables(&self) -> SqlResult<Vec<ModelTable>> {
        datamodel_helpers::walk_models(self.data_model)
            .map(|model| {
                let columns = model
                    .fields()
                    .flat_map(|f| match f.field_type() {
                        TypeRef::Base(_) => Some(sql::Column {
                            name: f.db_name().to_owned(),
                            tpe: column_type(&f),
                            default: migration_value_new(&f),
                            auto_increment: {
                                match f.default_value() {
                                    Some(DefaultValue::Expression(ValueGenerator {
                                        name: _,
                                        args: _,
                                        generator: ValueGeneratorFn::Autoincrement,
                                    })) => true,
                                    _ => false,
                                }
                            },
                        }),
                        TypeRef::Enum(r#enum) => {
                            let enum_db_name = r#enum.db_name();
                            Some(sql::Column {
                                name: f.db_name().to_owned(),
                                tpe: enum_column_type(&f, &self.database_info, enum_db_name),
                                default: migration_value_new(&f),
                                auto_increment: false,
                            })
                        }
                        _ => None,
                    })
                    .collect();

                let primary_key = sql::PrimaryKey {
                    columns: model.id_fields().map(|field| field.db_name().to_owned()).collect(),
                    sequence: None,
                };

                let single_field_indexes = model.fields().filter_map(|f| {
                    if f.is_unique() {
                        Some(sql::Index {
                            name: format!("{}.{}", &model.db_name(), &f.db_name()),
                            columns: vec![f.db_name().to_owned()],
                            tpe: sql::IndexType::Unique,
                        })
                    } else {
                        None
                    }
                });

                let multiple_field_indexes = model.indexes().map(|index_definition: &IndexDefinition| {
                    let referenced_fields: Vec<FieldRef> = index_definition
                        .fields
                        .iter()
                        .map(|field_name| model.find_field(field_name).expect("Unknown field in index directive."))
                        .collect();

                    sql::Index {
                        name: index_definition.name.clone().unwrap_or_else(|| {
                            format!(
                                "{}.{}",
                                &model.db_name(),
                                referenced_fields.iter().map(|field| field.db_name()).join("_")
                            )
                        }),
                        // The model index definition uses the model field names, but the SQL Index
                        // wants the column names.
                        columns: referenced_fields
                            .iter()
                            .map(|field| field.db_name().to_owned())
                            .collect(),
                        tpe: if index_definition.tpe == IndexType::Unique {
                            sql::IndexType::Unique
                        } else {
                            sql::IndexType::Normal
                        },
                    }
                });

                let table = sql::Table {
                    name: model.database_name().to_owned(),
                    columns,
                    indices: single_field_indexes.chain(multiple_field_indexes).collect(),
                    primary_key: Some(primary_key),
                    foreign_keys: Vec::new(),
                };

                Ok(ModelTable {
                    model: model.model().clone(),
                    table,
                })
            })
            .collect()
    }

    fn add_inline_relations_to_model_tables(&self, model_tables: Vec<ModelTable>) -> SqlResult<Vec<sql::Table>> {
        let mut result = Vec::new();
        let relations = self.calculate_relations();
        for mut model_table in model_tables {
            for relation in relations.iter() {
                match &relation.manifestation {
                    TempManifestationHolder::Inline {
                        in_table_of_model,
                        column: column_name,
                        referenced_fields,
                    } if in_table_of_model == &model_table.model.name => {
                        let (model, related_model) = if model_table.model == relation.model_a {
                            (&relation.model_a, &relation.model_b)
                        } else {
                            (&relation.model_b, &relation.model_a)
                        };

                        let (model, related_model) = (
                            ModelRef {
                                model: &model,
                                datamodel: self.data_model,
                            },
                            ModelRef {
                                model: &related_model,
                                datamodel: self.data_model,
                            },
                        );

                        let field = model.fields().find(|f| &f.db_name() == column_name).unwrap();

<<<<<<< HEAD
                        let referenced_fields: Vec<&Field> = if referenced_fields.is_empty() {
                            // TODO: should this the function unique_fields instead?
                            id_fields(related_model).collect()
=======
                        let referenced_fields: Vec<FieldRef> = if referenced_fields.is_empty() {
                            related_model.id_fields().collect()
>>>>>>> cceb7f50
                        } else {
                            let fields: Vec<_> = related_model
                                .fields()
                                .filter(|field| {
                                    referenced_fields
                                        .iter()
                                        .any(|referenced| referenced.as_str() == field.name())
                                })
                                .collect();

                            if fields.len() != referenced_fields.len() {
                                return Err(crate::SqlError::Generic(anyhow::anyhow!(
                                    "References to unknown fields {referenced_fields:?} on `{model_name}`",
                                    model_name = related_model.name(),
                                    referenced_fields = referenced_fields,
                                )));
                            }

                            fields
                        };

                        let columns: Vec<sql::Column> = if referenced_fields.len() == 1 {
                            let referenced_field = referenced_fields.iter().next().unwrap();

                            vec![sql::Column {
                                name: column_name.clone(),
                                tpe: column_type_for_scalar_type(
                                    &scalar_type_for_field(referenced_field),
                                    column_arity(&field),
                                ),
                                default: None,
                                auto_increment: false,
                            }]
                        } else {
                            referenced_fields
                                .iter()
                                .map(|referenced_field| sql::Column {
                                    name: format!("{}_{}", column_name, referenced_field.db_name()),
                                    tpe: column_type_for_scalar_type(
                                        &scalar_type_for_field(referenced_field),
                                        column_arity(&field),
                                    ),
                                    default: None,
                                    auto_increment: false,
                                })
                                .collect()
                        };

                        let foreign_key = sql::ForeignKey {
                            constraint_name: None,
                            columns: columns.iter().map(|col| col.name.to_owned()).collect(),
                            referenced_table: related_model.db_name().to_owned(),
                            referenced_columns: referenced_fields
                                .iter()
                                .map(|referenced_field| referenced_field.db_name().to_owned())
                                .collect(),
                            on_delete_action: match column_arity(&field) {
                                ColumnArity::Required => sql::ForeignKeyAction::Restrict,
                                _ => sql::ForeignKeyAction::SetNull,
                            },
                        };

                        model_table.table.columns.extend(columns);
                        model_table.table.foreign_keys.push(foreign_key);

                        if relation.is_one_to_one() {
                            add_one_to_one_relation_unique_index(&mut model_table.table, column_name)
                        }
                    }
                    _ => {}
                }
            }
            result.push(model_table.table);
        }
        Ok(result)
    }

    fn calculate_relation_tables(&self) -> SqlResult<Vec<sql::Table>> {
        let mut result = Vec::new();
        for relation in self.calculate_relations().iter() {
            match &relation.manifestation {
                TempManifestationHolder::Table => {
                    let model_a = ModelRef {
                        datamodel: self.data_model,
                        model: &relation.model_a,
                    };
                    let model_b = ModelRef {
                        datamodel: self.data_model,
                        model: &relation.model_b,
                    };
                    let a_columns = relation_table_columns(&model_a, relation.model_a_column());
                    let mut b_columns = relation_table_columns(&model_b, relation.model_b_column());

                    let foreign_keys = vec![
                        sql::ForeignKey {
                            constraint_name: None,
                            columns: a_columns.iter().map(|col| col.name.clone()).collect(),
<<<<<<< HEAD
                            referenced_table: relation.model_a.db_name().to_owned(),
                            referenced_columns: unique_criteria(&relation.model_a)
                                .map(|field| field.db_name())
                                .collect(),
=======
                            referenced_table: model_a.db_name().to_owned(),
                            referenced_columns: model_a.id_fields().map(|field| field.db_name().to_owned()).collect(),
>>>>>>> cceb7f50
                            on_delete_action: sql::ForeignKeyAction::Cascade,
                        },
                        sql::ForeignKey {
                            constraint_name: None,
                            columns: b_columns.iter().map(|col| col.name.clone()).collect(),
<<<<<<< HEAD
                            referenced_table: relation.model_b.db_name().to_owned(),
                            referenced_columns: unique_criteria(&relation.model_b)
                                .map(|field| field.db_name())
                                .collect(),
=======
                            referenced_table: model_b.db_name().to_owned(),
                            referenced_columns: model_b.id_fields().map(|field| field.db_name().to_owned()).collect(),
>>>>>>> cceb7f50
                            on_delete_action: sql::ForeignKeyAction::Cascade,
                        },
                    ];

                    let mut columns = a_columns;
                    columns.append(&mut b_columns);

                    let index = sql::Index {
                        // TODO: rename
                        name: format!("{}_AB_unique", relation.table_name()),
                        columns: columns.iter().map(|col| col.name.clone()).collect(),
                        tpe: sql::IndexType::Unique,
                    };

                    let table = sql::Table {
                        name: relation.table_name(),
                        columns,
                        indices: vec![index],
                        primary_key: None,
                        foreign_keys,
                    };
                    result.push(table);
                }
                _ => {}
            }
        }
        Ok(result)
    }

    fn calculate_relations(&self) -> Vec<TempRelationHolder> {
        DatamodelConverter::calculate_relations(&self.data_model)
    }
}

<<<<<<< HEAD
fn relation_table_columns(referenced_model: &Model, reference_field_name: String) -> Vec<sql::Column> {
    // TODO: must also work with multi field unique
    if referenced_model.id_fields.is_empty() {
        let unique_field = referenced_model.fields().find(|f| f.is_unique);
        let id_field = referenced_model.fields().find(|f| f.is_id());

        let unique_field = id_field
            .or(unique_field)
            .expect(&format!("No unique criteria found in model {}", &referenced_model.name));

        vec![sql::Column {
            name: reference_field_name,
            tpe: column_type(unique_field),
=======
fn relation_table_columns(referenced_model: &ModelRef<'_>, reference_field_name: String) -> Vec<sql::Column> {
    if referenced_model.model().id_fields.is_empty() {
        let id_field = referenced_model.fields().find(|field| field.is_id()).unwrap();
        vec![sql::Column {
            name: reference_field_name,
            tpe: column_type(&id_field),
>>>>>>> cceb7f50
            default: None,
            auto_increment: false,
        }]
    } else {
        referenced_model
            .id_fields()
            .map(|referenced_field| sql::Column {
                name: format!(
                    "{reference_field_name}_{referenced_column_name}",
                    reference_field_name = reference_field_name,
                    referenced_column_name = referenced_field.db_name()
                ),
                tpe: column_type(&referenced_field),
                default: None,
                auto_increment: false,
            })
            .collect()
    }
}

#[derive(PartialEq, Debug)]
struct ModelTable {
    table: sql::Table,
    model: Model,
}

fn migration_value_new(field: &FieldRef<'_>) -> Option<String> {
    let value = match (&field.default_value(), field.arity()) {
        (Some(df), _) => match df {
            dml::DefaultValue::Single(s) => s.clone(),
            dml::DefaultValue::Expression(_) => default_migration_value(&field.field_type()),
        },
        // This is a temporary hack until we can report impossible unexecutable migrations.
        (None, FieldArity::Required) => default_migration_value(&field.field_type()),
        (None, _) => return None,
    };

    let result = match value {
        ScalarValue::Boolean(x) => {
            if x {
                "true".to_string()
            } else {
                "false".to_string()
            }
        }
        ScalarValue::Int(x) => format!("{}", x),
        ScalarValue::Float(x) => format!("{}", x),
        ScalarValue::Decimal(x) => format!("{}", x),
        ScalarValue::String(x) => format!("{}", x),

        ScalarValue::DateTime(x) => {
            let mut raw = format!("{}", x); // this will produce a String 1970-01-01 00:00:00 UTC
            raw.truncate(raw.len() - 4); // strip the UTC suffix
            format!("{}", raw)
        }
        ScalarValue::ConstantLiteral(x) => format!("{}", x), // this represents enum values
    };

    if field.is_id() {
        None
    } else {
        Some(result)
    }
}

fn default_migration_value(field_type: &TypeRef<'_>) -> ScalarValue {
    match field_type {
        TypeRef::Base(ScalarType::Boolean) => ScalarValue::Boolean(false),
        TypeRef::Base(ScalarType::Int) => ScalarValue::Int(0),
        TypeRef::Base(ScalarType::Float) => ScalarValue::Float(0.0),
        TypeRef::Base(ScalarType::String) => ScalarValue::String("".to_string()),
        TypeRef::Base(ScalarType::Decimal) => ScalarValue::Decimal(0.0),
        TypeRef::Base(ScalarType::DateTime) => {
            let naive = NaiveDateTime::from_timestamp(0, 0);
            let datetime: DateTime<Utc> = DateTime::from_utc(naive, Utc);
            ScalarValue::DateTime(datetime)
        }
        TypeRef::Enum(inum) => {
            let first_value = inum
                .values()
                .first()
                .expect(&format!("Enum {} did not contain any values.", inum.name()));
            ScalarValue::String(first_value.to_string())
        }
        _ => unimplemented!("this functions must only be called for scalar fields"),
    }
}

fn enum_column_type(field: &FieldRef<'_>, database_info: &DatabaseInfo, db_name: &str) -> sql::ColumnType {
    let arity = column_arity(field);
    match database_info.sql_family() {
        SqlFamily::Postgres => sql::ColumnType::pure(sql::ColumnTypeFamily::Enum(db_name.to_owned()), arity),
        SqlFamily::Mysql => sql::ColumnType::pure(
            sql::ColumnTypeFamily::Enum(format!("{}_{}", field.model().name(), field.name())),
            arity,
        ),
        _ => column_type(field),
    }
}

fn column_type(field: &FieldRef<'_>) -> sql::ColumnType {
    column_type_for_scalar_type(&scalar_type_for_field(field), column_arity(field))
}

fn scalar_type_for_field(field: &FieldRef<'_>) -> ScalarType {
    match field.field_type() {
        TypeRef::Base(ref scalar) => *scalar,
        TypeRef::Enum(_) => ScalarType::String,
        x => panic!(format!(
            "This field type is not suported here. Field type is {:?} on field {}",
            x,
            field.name()
        )),
    }
}

fn column_arity(field: &FieldRef<'_>) -> sql::ColumnArity {
    match &field.arity() {
        FieldArity::Required => sql::ColumnArity::Required,
        FieldArity::List => sql::ColumnArity::List,
        FieldArity::Optional => sql::ColumnArity::Nullable,
    }
}

fn column_type_for_scalar_type(scalar_type: &ScalarType, column_arity: ColumnArity) -> sql::ColumnType {
    match scalar_type {
        ScalarType::Int => sql::ColumnType::pure(sql::ColumnTypeFamily::Int, column_arity),
        ScalarType::Float => sql::ColumnType::pure(sql::ColumnTypeFamily::Float, column_arity),
        ScalarType::Boolean => sql::ColumnType::pure(sql::ColumnTypeFamily::Boolean, column_arity),
        ScalarType::String => sql::ColumnType::pure(sql::ColumnTypeFamily::String, column_arity),
        ScalarType::DateTime => sql::ColumnType::pure(sql::ColumnTypeFamily::DateTime, column_arity),
        ScalarType::Decimal => unimplemented!(),
    }
}

fn add_one_to_one_relation_unique_index(table: &mut sql::Table, column_name: &str) {
    let index = sql::Index {
        name: format!("{}_{}", table.name, column_name),
        columns: vec![column_name.to_string()],
        tpe: sql::IndexType::Unique,
    };

    table.indices.push(index);
<<<<<<< HEAD
}

fn unique_criteria(model: &Model) -> impl Iterator<Item = &Field> {
    // TODO: the logic for order of precedence is duplicated in `relation_table_columns`
    let id_fields: Vec<&Field> = id_fields(&model).collect();
    let unique_fields: Vec<&Field> = unique_fields(&model).collect();

    if !id_fields.is_empty() {
        id_fields.into_iter()
    } else {
        unique_fields.into_iter()
    }
}

fn unique_fields(model: &Model) -> impl Iterator<Item = &Field> {
    // TODO: handle `@@unique`
    model.fields().filter(|field| field.is_unique)
}

fn id_fields(model: &Model) -> impl Iterator<Item = &Field> {
    // Single-id models
    model
        .fields()
        .filter(|field| field.is_id())
        // Compound id models
        .chain(
            model
                .id_fields
                .iter()
                .filter_map(move |field_name| model.fields().find(|field| field.name.as_str() == field_name)),
        )
=======
>>>>>>> cceb7f50
}<|MERGE_RESOLUTION|>--- conflicted
+++ resolved
@@ -215,14 +215,9 @@
 
                         let field = model.fields().find(|f| &f.db_name() == column_name).unwrap();
 
-<<<<<<< HEAD
-                        let referenced_fields: Vec<&Field> = if referenced_fields.is_empty() {
+                        let referenced_fields: Vec<FieldRef> = if referenced_fields.is_empty() {
                             // TODO: should this the function unique_fields instead?
-                            id_fields(related_model).collect()
-=======
-                        let referenced_fields: Vec<FieldRef> = if referenced_fields.is_empty() {
                             related_model.id_fields().collect()
->>>>>>> cceb7f50
                         } else {
                             let fields: Vec<_> = related_model
                                 .fields()
@@ -320,29 +315,19 @@
                         sql::ForeignKey {
                             constraint_name: None,
                             columns: a_columns.iter().map(|col| col.name.clone()).collect(),
-<<<<<<< HEAD
-                            referenced_table: relation.model_a.db_name().to_owned(),
-                            referenced_columns: unique_criteria(&relation.model_a)
-                                .map(|field| field.db_name())
+                            referenced_table: model_a.db_name().to_owned(),
+                            referenced_columns: unique_criteria(model_a)
+                                .map(|field| field.db_name().to_owned())
                                 .collect(),
-=======
-                            referenced_table: model_a.db_name().to_owned(),
-                            referenced_columns: model_a.id_fields().map(|field| field.db_name().to_owned()).collect(),
->>>>>>> cceb7f50
                             on_delete_action: sql::ForeignKeyAction::Cascade,
                         },
                         sql::ForeignKey {
                             constraint_name: None,
                             columns: b_columns.iter().map(|col| col.name.clone()).collect(),
-<<<<<<< HEAD
-                            referenced_table: relation.model_b.db_name().to_owned(),
-                            referenced_columns: unique_criteria(&relation.model_b)
-                                .map(|field| field.db_name())
+                            referenced_table: model_b.db_name().to_owned(),
+                            referenced_columns: unique_criteria(model_b)
+                                .map(|field| field.db_name().to_owned())
                                 .collect(),
-=======
-                            referenced_table: model_b.db_name().to_owned(),
-                            referenced_columns: model_b.id_fields().map(|field| field.db_name().to_owned()).collect(),
->>>>>>> cceb7f50
                             on_delete_action: sql::ForeignKeyAction::Cascade,
                         },
                     ];
@@ -377,28 +362,20 @@
     }
 }
 
-<<<<<<< HEAD
-fn relation_table_columns(referenced_model: &Model, reference_field_name: String) -> Vec<sql::Column> {
+fn relation_table_columns(referenced_model: &ModelRef<'_>, reference_field_name: String) -> Vec<sql::Column> {
     // TODO: must also work with multi field unique
-    if referenced_model.id_fields.is_empty() {
-        let unique_field = referenced_model.fields().find(|f| f.is_unique);
+    if referenced_model.model().id_fields.is_empty() {
+        let unique_field = referenced_model.fields().find(|f| f.is_unique());
         let id_field = referenced_model.fields().find(|f| f.is_id());
 
-        let unique_field = id_field
-            .or(unique_field)
-            .expect(&format!("No unique criteria found in model {}", &referenced_model.name));
+        let unique_field = id_field.or(unique_field).expect(&format!(
+            "No unique criteria found in model {}",
+            &referenced_model.name()
+        ));
 
         vec![sql::Column {
             name: reference_field_name,
-            tpe: column_type(unique_field),
-=======
-fn relation_table_columns(referenced_model: &ModelRef<'_>, reference_field_name: String) -> Vec<sql::Column> {
-    if referenced_model.model().id_fields.is_empty() {
-        let id_field = referenced_model.fields().find(|field| field.is_id()).unwrap();
-        vec![sql::Column {
-            name: reference_field_name,
-            tpe: column_type(&id_field),
->>>>>>> cceb7f50
+            tpe: column_type(&unique_field),
             default: None,
             auto_increment: false,
         }]
@@ -542,13 +519,12 @@
     };
 
     table.indices.push(index);
-<<<<<<< HEAD
-}
-
-fn unique_criteria(model: &Model) -> impl Iterator<Item = &Field> {
+}
+
+fn unique_criteria<'a>(model: ModelRef<'a>) -> impl Iterator<Item = FieldRef<'a>> {
     // TODO: the logic for order of precedence is duplicated in `relation_table_columns`
-    let id_fields: Vec<&Field> = id_fields(&model).collect();
-    let unique_fields: Vec<&Field> = unique_fields(&model).collect();
+    let id_fields: Vec<FieldRef> = model.id_fields().collect();
+    let unique_fields: Vec<FieldRef> = unique_fields(&model).collect();
 
     if !id_fields.is_empty() {
         id_fields.into_iter()
@@ -557,23 +533,7 @@
     }
 }
 
-fn unique_fields(model: &Model) -> impl Iterator<Item = &Field> {
+fn unique_fields<'a, 'b>(model: &'b ModelRef<'a>) -> impl Iterator<Item = FieldRef<'a>> + 'b {
     // TODO: handle `@@unique`
-    model.fields().filter(|field| field.is_unique)
-}
-
-fn id_fields(model: &Model) -> impl Iterator<Item = &Field> {
-    // Single-id models
-    model
-        .fields()
-        .filter(|field| field.is_id())
-        // Compound id models
-        .chain(
-            model
-                .id_fields
-                .iter()
-                .filter_map(move |field_name| model.fields().find(|field| field.name.as_str() == field_name)),
-        )
-=======
->>>>>>> cceb7f50
+    model.fields().filter(|field| field.is_unique())
 }
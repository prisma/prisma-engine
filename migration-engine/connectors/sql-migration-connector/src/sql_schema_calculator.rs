--- conflicted
+++ resolved
@@ -345,26 +345,16 @@
     }
 
     fn migration_value_new(&self, datamodel: &Datamodel) -> Option<String> {
-<<<<<<< HEAD
-        let value = match &self.default_value {
-            Some(df) => match df {
+        let value = match (&self.default_value, self.arity) {
+            (Some(df), _) => match df {
                 dml::DefaultValue::Single(s) => s.clone(),
                 dml::DefaultValue::Expression(_) => default_migration_value(&self.field_type, datamodel),
             },
-            None => default_migration_value(&self.field_type, datamodel),
+            // This is a temporary hack until we can report impossible unexecutable migrations.
+            (None, FieldArity::Required) => default_migration_value(&self.field_type, datamodel),
+            (None, _) => return None,
         };
 
-=======
-        let value = match (&self.default_value, self.arity) {
-            (Some(x), _) => match x {
-                ScalarValue::Expression(_, _, _) => Some(default_migration_value(&self.field_type, datamodel)),
-                x => Some(x.clone()),
-            },
-            // This is a temporary hack until we can report impossible unexecutable migrations.
-            (None, FieldArity::Required) => Some(default_migration_value(&self.field_type, datamodel)),
-            (None, _) => None,
-        }?;
->>>>>>> 923d4265
         let result = match value {
             ScalarValue::Boolean(x) => {
                 if x {
@@ -388,6 +378,7 @@
                 unreachable!("expressions must have been filtered out in the preceding pattern match")
             }
         };
+
         if self.is_id() {
             None
         } else {

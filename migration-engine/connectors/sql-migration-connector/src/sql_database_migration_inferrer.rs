--- conflicted
+++ resolved
@@ -21,23 +21,8 @@
         next: &Datamodel,
         _steps: &[MigrationStep],
     ) -> ConnectorResult<SqlMigration> {
-<<<<<<< HEAD
-        let result: SqlResult<SqlMigration> = (|| {
-            async {
-                let current_database_schema: SqlSchema = self.describe(&self.schema_name).await?;
-                let expected_database_schema = SqlSchemaCalculator::calculate(next)?;
-                infer(
-                    &current_database_schema,
-                    &expected_database_schema,
-                    &self.schema_name,
-                    self.sql_family(),
-                )
-            }
-        })()
-        .await;
-=======
         let fut = async {
-            let current_database_schema: SqlSchema = self.introspect(&self.schema_name).await?;
+            let current_database_schema: SqlSchema = self.describe(&self.schema_name).await?;
             let expected_database_schema = SqlSchemaCalculator::calculate(next)?;
             infer(
                 &current_database_schema,
@@ -46,7 +31,6 @@
                 self.sql_family(),
             )
         };
->>>>>>> 2c6caded
 
         catch(&self.connection_info, fut).await
     }

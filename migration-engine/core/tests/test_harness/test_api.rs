--- conflicted
+++ resolved
@@ -80,11 +80,7 @@
         );
 
         InferAndApplyOutput {
-<<<<<<< HEAD
-            sql_schema: self.describe_database().await,
-=======
-            sql_schema: self.introspect_database().await.unwrap(),
->>>>>>> cc48ae90
+            sql_schema: self.describe_database().await.unwrap(),
             migration_output,
         }
     }
@@ -94,7 +90,7 @@
 
         InferAndApplyOutput {
             migration_output,
-            sql_schema: self.introspect_database().await.unwrap(),
+            sql_schema: self.describe_database().await.unwrap(),
         }
     }
 
@@ -129,7 +125,7 @@
 
         InferAndApplyOutput {
             migration_output,
-            sql_schema: self.introspect_database().await.unwrap(),
+            sql_schema: self.describe_database().await.unwrap(),
         }
     }
 
@@ -150,12 +146,7 @@
     pub async fn unapply_migration(&self) -> UnapplyOutput {
         let input = UnapplyMigrationInput {};
         let output = self.api.unapply_migration(&input).await.unwrap();
-
-<<<<<<< HEAD
-        let sql_schema = self.describe_database().await;
-=======
-        let sql_schema = self.introspect_database().await.unwrap();
->>>>>>> cc48ae90
+        let sql_schema = self.describe_database().await.unwrap();
 
         UnapplyOutput { sql_schema, output }
     }
@@ -188,22 +179,15 @@
         }
     }
 
-<<<<<<< HEAD
-    async fn describe_database(&self) -> SqlSchema {
-=======
-    pub async fn introspect_database(&self) -> Result<SqlSchema, failure::Error> {
+    pub async fn describe_database(&self) -> Result<SqlSchema, failure::Error> {
         use failure::ResultExt;
 
->>>>>>> cc48ae90
         let mut result = self
             .describer()
             .describe(self.connection_info().unwrap().schema_name())
             .await
-<<<<<<< HEAD
-            .expect("Descriptionfailed");
-=======
-            .context("Introspection")?;
->>>>>>> cc48ae90
+            .context("Description failed")?;
+
 
         // the presence of the _Migration table makes assertions harder. Therefore remove it from the result.
         result.tables = result.tables.into_iter().filter(|t| t.name != "_Migration").collect();

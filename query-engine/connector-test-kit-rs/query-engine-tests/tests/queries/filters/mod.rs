<<<<<<< HEAD
use query_engine_tests::*;

pub mod bigint_filter;
pub mod bytes_filter;
pub mod decimal_filter;
pub mod extended_relation_filters;
pub mod where_unique;

/// Creates test data used by filter tests using the `common_nullable_types` schema.
/// ```text
/// id | string | bInt | float | decimal | bytes      | bool | dt
/// 1  | null   | 5    | null  | 5.5     | "dGVzdA==" | null | null
/// 2  | null   | 1    | null  | 1       | "dA=="     | null | null
/// 3  | null   | null | null  | null    | null       | null | null
/// ```
async fn common_test_data(runner: &Runner) -> TestResult<()> {
    runner
        .query(indoc! { r#"
            mutation { createOneTestModel(data: {
                id: 1,
                bInt: 5,
                decimal: "5.5",
                bytes: "dGVzdA==",
            }) { id }}"# })
        .await?
        .assert_success();

    runner
        .query(indoc! { r#"
            mutation { createOneTestModel(data: {
                id: 2,
                bInt: 1,
                decimal: "1",
                bytes: "dA==",
            }) { id }}"# })
        .await?
        .assert_success();

    runner
        .query(indoc! { r#"mutation { createOneTestModel(data: { id: 3 }) { id }}"# })
        .await?
        .assert_success();

    Ok(())
}
=======
pub mod json;
pub mod where_unique;
>>>>>>> 2beb202d
<|MERGE_RESOLUTION|>--- conflicted
+++ resolved
@@ -1,10 +1,10 @@
-<<<<<<< HEAD
 use query_engine_tests::*;
 
 pub mod bigint_filter;
 pub mod bytes_filter;
 pub mod decimal_filter;
 pub mod extended_relation_filters;
+pub mod json;
 pub mod where_unique;
 
 /// Creates test data used by filter tests using the `common_nullable_types` schema.
@@ -43,8 +43,4 @@
         .assert_success();
 
     Ok(())
-}
-=======
-pub mod json;
-pub mod where_unique;
->>>>>>> 2beb202d
+}
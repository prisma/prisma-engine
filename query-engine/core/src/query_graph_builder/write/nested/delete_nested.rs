use super::*;
use crate::{
    query_ast::*,
    query_graph::{Node, NodeRef, QueryGraph, QueryGraphDependency},
    InputAssertions, ParsedInputMap, ParsedInputValue,
};
use connector::{Filter, ScalarCompare};
use prisma_models::{ModelRef, PrismaValue, RelationFieldRef};
use std::{convert::TryInto, sync::Arc};

/// Adds a delete (single) record node to the graph and connects it to the parent.
/// Auxiliary nodes may be added to support the deletion process, e.g. extra read nodes.
///
/// If the relation is a list:
/// - Delete specific record from the list, a record finder must be present in the data.
///
/// If the relation is not a list:
/// - Just delete the one node that can be present, if desired (as it is a non-list, aka 1-to-1 relation).
/// - The relation HAS to be inlined, because it is 1-to-1.
/// - If the relation is inlined in the parent, we need to generate a read query to grab the ID of the record we want to delete.
/// - If the relation is inlined but not in the parent, we can directly generate a delete on the record with the parent ID.
///
/// We always need to make sure that the records are connected before deletion.
pub fn connect_nested_delete(
    graph: &mut QueryGraph,
    parent_node: &NodeRef,
    parent_relation_field: &RelationFieldRef,
    value: ParsedInputValue,
    child_model: &ModelRef,
) -> QueryGraphBuilderResult<()> {
<<<<<<< HEAD
    // if parent_relation_field.is_list {
    //     let filters: Vec<Filter> = utils::coerce_vec(value)
    //         .into_iter()
    //         .map(|value: ParsedInputValue| {
    //             let value: ParsedInputMap = value.try_into()?;

    //             value.assert_size(1)?;
    //             value.assert_non_null()?;

    //             extract_filter(value, &child_model, false)
    //         })
    //         .collect::<QueryGraphBuilderResult<Vec<Filter>>>()?;

    //     let filter_len = filters.len();
    //     let or_filter = Filter::Or(filters);
    //     let delete_many = WriteQuery::DeleteManyRecords(DeleteManyRecords {
    //         model: Arc::clone(&child_model),
    //         filter: or_filter.clone(),
    //     });

    //     let delete_many_node = graph.create_node(Query::Write(delete_many));
    //     let id_field = child_model.fields().id();
    //     let find_child_records_node =
    //         utils::insert_find_children_by_parent_node(graph, parent_node, parent_relation_field, or_filter)?;

    //     utils::insert_deletion_checks(graph, child_model, &find_child_records_node, &delete_many_node)?;

    //     let relation_name = parent_relation_field.relation().name.clone();
    //     let parent_name = parent_relation_field.model().name.clone();
    //     let child_name = child_model.name.clone();

    //     graph.create_edge(
    //         &find_child_records_node,
    //         &delete_many_node,
    //         QueryGraphDependency::ParentIds(Box::new(move |mut node, parent_ids| {
    //             if parent_ids.len() != filter_len {
    //                 return Err(QueryGraphBuilderError::RecordsNotConnected {
    //                     relation_name,
    //                     parent_name,
    //                     child_name,
    //                 });
    //             }

    //             if let Node::Query(Query::Write(WriteQuery::DeleteManyRecords(ref mut ur))) = node {
    //                 let ids_filter = id_field.is_in(Some(parent_ids));
    //                 let new_filter = Filter::and(vec![ur.filter.clone(), ids_filter]);

    //                 ur.filter = new_filter;
    //             }

    //             Ok(node)
    //         })),
    //     )?;
    // } else {
    //     let val: PrismaValue = value.try_into()?;
    //     let should_delete = if let PrismaValue::Boolean(b) = val { b } else { false };

    //     if should_delete {
    //         let id_field = child_model.fields().id();
    //         let find_child_records_node =
    //             utils::insert_find_children_by_parent_node(graph, parent_node, parent_relation_field, Filter::empty())?;

    //         let delete_record_node = graph.create_node(Query::Write(WriteQuery::DeleteRecord(DeleteRecord {
    //             model: Arc::clone(&child_model),
    //             where_: None,
    //         })));

    //         utils::insert_deletion_checks(graph, child_model, &find_child_records_node, &delete_record_node)?;

    //         graph.create_edge(
    //             &find_child_records_node,
    //             &delete_record_node,
    //             QueryGraphDependency::ParentIds(Box::new(move |mut node, mut parent_ids| {
    //                 let parent_id = match parent_ids.pop() {
    //                     Some(pid) => Ok(pid),
    //                     None => Err(QueryGraphBuilderError::AssertionError(format!(
    //                         "[Query Graph] Expected a valid parent ID to be present for a nested connect on a one-to-many relation."
    //                     ))),
    //                 }?;

    //                 if let Node::Query(Query::Write(ref mut wq)) = node {
    //                     wq.add_filter(id_field.equals(parent_id));
    //                 }

    //                 Ok(node)
    //             })),
    //         )?;
    //     }
    // }

    // Ok(())

    todo!()
=======
    if parent_relation_field.is_list {
        let filters: Vec<Filter> = utils::coerce_vec(value)
            .into_iter()
            .map(|value: ParsedInputValue| {
                let value: ParsedInputMap = value.try_into()?;

                value.assert_size(1)?;
                value.assert_non_null()?;

                extract_filter(value, &child_model, false)
            })
            .collect::<QueryGraphBuilderResult<Vec<Filter>>>()?;

        let filter_len = filters.len();
        let or_filter = Filter::Or(filters);
        let delete_many = WriteQuery::DeleteManyRecords(DeleteManyRecords {
            model: Arc::clone(&child_model),
            filter: or_filter.clone(),
        });

        let delete_many_node = graph.create_node(Query::Write(delete_many));
        let id_field = child_model.fields().id();
        let find_child_records_node =
            utils::insert_find_children_by_parent_node(graph, parent_node, parent_relation_field, or_filter)?;

        utils::insert_deletion_checks(graph, child_model, &find_child_records_node, &delete_many_node)?;

        let relation_name = parent_relation_field.relation().name.clone();
        let parent_name = parent_relation_field.model().name.clone();
        let child_name = child_model.name.clone();

        graph.create_edge(
            &find_child_records_node,
            &delete_many_node,
            QueryGraphDependency::ParentIds(Box::new(move |mut node, parent_ids| {
                if parent_ids.len() != filter_len {
                    return Err(QueryGraphBuilderError::RecordsNotConnected {
                        relation_name,
                        parent_name,
                        child_name,
                    });
                }

                if let Node::Query(Query::Write(WriteQuery::DeleteManyRecords(ref mut ur))) = node {
                    let ids_filter = id_field.is_in(parent_ids);
                    let new_filter = Filter::and(vec![ur.filter.clone(), ids_filter]);

                    ur.filter = new_filter;
                }

                Ok(node)
            })),
        )?;
    } else {
        let val: PrismaValue = value.try_into()?;
        let should_delete = if let PrismaValue::Boolean(b) = val { b } else { false };

        if should_delete {
            let id_field = child_model.fields().id();
            let find_child_records_node =
                utils::insert_find_children_by_parent_node(graph, parent_node, parent_relation_field, Filter::empty())?;

            let delete_record_node = graph.create_node(Query::Write(WriteQuery::DeleteRecord(DeleteRecord {
                model: Arc::clone(&child_model),
                where_: None,
            })));

            utils::insert_deletion_checks(graph, child_model, &find_child_records_node, &delete_record_node)?;

            graph.create_edge(
                &find_child_records_node,
                &delete_record_node,
                QueryGraphDependency::ParentIds(Box::new(move |mut node, mut parent_ids| {
                    let parent_id = match parent_ids.pop() {
                        Some(pid) => Ok(pid),
                        None => Err(QueryGraphBuilderError::AssertionError(format!(
                            "[Query Graph] Expected a valid parent ID to be present for a nested connect on a one-to-many relation."
                        ))),
                    }?;

                    if let Node::Query(Query::Write(ref mut wq)) = node {
                        wq.add_filter(id_field.equals(parent_id));
                    }

                    Ok(node)
                })),
            )?;
        }
    }

    Ok(())
>>>>>>> 20aaeb5d
}

pub fn connect_nested_delete_many(
    graph: &mut QueryGraph,
    parent: &NodeRef,
    parent_relation_field: &RelationFieldRef,
    value: ParsedInputValue,
    child_model: &ModelRef,
) -> QueryGraphBuilderResult<()> {
<<<<<<< HEAD
    // for value in utils::coerce_vec(value) {
    //     let as_map: ParsedInputMap = value.try_into()?;
    //     let filter = extract_filter(as_map, child_model, true)?;

    //     let find_child_records_node =
    //         utils::insert_find_children_by_parent_node(graph, parent, parent_relation_field, filter.clone())?;

    //     let delete_many = WriteQuery::DeleteManyRecords(DeleteManyRecords {
    //         model: Arc::clone(&child_model),
    //         filter,
    //     });

    //     let delete_many_node = graph.create_node(Query::Write(delete_many));
    //     let id_field = child_model.fields().id();

    //     utils::insert_deletion_checks(graph, child_model, &find_child_records_node, &delete_many_node)?;

    //     graph.create_edge(
    //         &find_child_records_node,
    //         &delete_many_node,
    //         QueryGraphDependency::ParentIds(Box::new(move |mut node, parent_ids| {
    //             if let Node::Query(Query::Write(WriteQuery::DeleteManyRecords(ref mut ur))) = node {
    //                 let ids_filter = id_field.is_in(Some(parent_ids));
    //                 let new_filter = Filter::and(vec![ur.filter.clone(), ids_filter]);

    //                 ur.filter = new_filter;
    //             }

    //             Ok(node)
    //         })),
    //     )?;
    // }

    // Ok(())

    todo!()
=======
    for value in utils::coerce_vec(value) {
        let as_map: ParsedInputMap = value.try_into()?;
        let filter = extract_filter(as_map, child_model, true)?;

        let find_child_records_node =
            utils::insert_find_children_by_parent_node(graph, parent, parent_relation_field, filter.clone())?;

        let delete_many = WriteQuery::DeleteManyRecords(DeleteManyRecords {
            model: Arc::clone(&child_model),
            filter,
        });

        let delete_many_node = graph.create_node(Query::Write(delete_many));
        let id_field = child_model.fields().id();

        utils::insert_deletion_checks(graph, child_model, &find_child_records_node, &delete_many_node)?;

        graph.create_edge(
            &find_child_records_node,
            &delete_many_node,
            QueryGraphDependency::ParentIds(Box::new(move |mut node, parent_ids| {
                if let Node::Query(Query::Write(WriteQuery::DeleteManyRecords(ref mut ur))) = node {
                    let ids_filter = id_field.is_in(parent_ids);
                    let new_filter = Filter::and(vec![ur.filter.clone(), ids_filter]);

                    ur.filter = new_filter;
                }

                Ok(node)
            })),
        )?;
    }
    Ok(())
>>>>>>> 20aaeb5d
}<|MERGE_RESOLUTION|>--- conflicted
+++ resolved
@@ -28,7 +28,6 @@
     value: ParsedInputValue,
     child_model: &ModelRef,
 ) -> QueryGraphBuilderResult<()> {
-<<<<<<< HEAD
     // if parent_relation_field.is_list {
     //     let filters: Vec<Filter> = utils::coerce_vec(value)
     //         .into_iter()
@@ -73,7 +72,7 @@
     //             }
 
     //             if let Node::Query(Query::Write(WriteQuery::DeleteManyRecords(ref mut ur))) = node {
-    //                 let ids_filter = id_field.is_in(Some(parent_ids));
+    //                 let ids_filter = id_field.is_in(parent_ids);
     //                 let new_filter = Filter::and(vec![ur.filter.clone(), ids_filter]);
 
     //                 ur.filter = new_filter;
@@ -122,99 +121,6 @@
     // Ok(())
 
     todo!()
-=======
-    if parent_relation_field.is_list {
-        let filters: Vec<Filter> = utils::coerce_vec(value)
-            .into_iter()
-            .map(|value: ParsedInputValue| {
-                let value: ParsedInputMap = value.try_into()?;
-
-                value.assert_size(1)?;
-                value.assert_non_null()?;
-
-                extract_filter(value, &child_model, false)
-            })
-            .collect::<QueryGraphBuilderResult<Vec<Filter>>>()?;
-
-        let filter_len = filters.len();
-        let or_filter = Filter::Or(filters);
-        let delete_many = WriteQuery::DeleteManyRecords(DeleteManyRecords {
-            model: Arc::clone(&child_model),
-            filter: or_filter.clone(),
-        });
-
-        let delete_many_node = graph.create_node(Query::Write(delete_many));
-        let id_field = child_model.fields().id();
-        let find_child_records_node =
-            utils::insert_find_children_by_parent_node(graph, parent_node, parent_relation_field, or_filter)?;
-
-        utils::insert_deletion_checks(graph, child_model, &find_child_records_node, &delete_many_node)?;
-
-        let relation_name = parent_relation_field.relation().name.clone();
-        let parent_name = parent_relation_field.model().name.clone();
-        let child_name = child_model.name.clone();
-
-        graph.create_edge(
-            &find_child_records_node,
-            &delete_many_node,
-            QueryGraphDependency::ParentIds(Box::new(move |mut node, parent_ids| {
-                if parent_ids.len() != filter_len {
-                    return Err(QueryGraphBuilderError::RecordsNotConnected {
-                        relation_name,
-                        parent_name,
-                        child_name,
-                    });
-                }
-
-                if let Node::Query(Query::Write(WriteQuery::DeleteManyRecords(ref mut ur))) = node {
-                    let ids_filter = id_field.is_in(parent_ids);
-                    let new_filter = Filter::and(vec![ur.filter.clone(), ids_filter]);
-
-                    ur.filter = new_filter;
-                }
-
-                Ok(node)
-            })),
-        )?;
-    } else {
-        let val: PrismaValue = value.try_into()?;
-        let should_delete = if let PrismaValue::Boolean(b) = val { b } else { false };
-
-        if should_delete {
-            let id_field = child_model.fields().id();
-            let find_child_records_node =
-                utils::insert_find_children_by_parent_node(graph, parent_node, parent_relation_field, Filter::empty())?;
-
-            let delete_record_node = graph.create_node(Query::Write(WriteQuery::DeleteRecord(DeleteRecord {
-                model: Arc::clone(&child_model),
-                where_: None,
-            })));
-
-            utils::insert_deletion_checks(graph, child_model, &find_child_records_node, &delete_record_node)?;
-
-            graph.create_edge(
-                &find_child_records_node,
-                &delete_record_node,
-                QueryGraphDependency::ParentIds(Box::new(move |mut node, mut parent_ids| {
-                    let parent_id = match parent_ids.pop() {
-                        Some(pid) => Ok(pid),
-                        None => Err(QueryGraphBuilderError::AssertionError(format!(
-                            "[Query Graph] Expected a valid parent ID to be present for a nested connect on a one-to-many relation."
-                        ))),
-                    }?;
-
-                    if let Node::Query(Query::Write(ref mut wq)) = node {
-                        wq.add_filter(id_field.equals(parent_id));
-                    }
-
-                    Ok(node)
-                })),
-            )?;
-        }
-    }
-
-    Ok(())
->>>>>>> 20aaeb5d
 }
 
 pub fn connect_nested_delete_many(
@@ -224,7 +130,6 @@
     value: ParsedInputValue,
     child_model: &ModelRef,
 ) -> QueryGraphBuilderResult<()> {
-<<<<<<< HEAD
     // for value in utils::coerce_vec(value) {
     //     let as_map: ParsedInputMap = value.try_into()?;
     //     let filter = extract_filter(as_map, child_model, true)?;
@@ -247,7 +152,7 @@
     //         &delete_many_node,
     //         QueryGraphDependency::ParentIds(Box::new(move |mut node, parent_ids| {
     //             if let Node::Query(Query::Write(WriteQuery::DeleteManyRecords(ref mut ur))) = node {
-    //                 let ids_filter = id_field.is_in(Some(parent_ids));
+    //                 let ids_filter = id_field.is_in(parent_ids);
     //                 let new_filter = Filter::and(vec![ur.filter.clone(), ids_filter]);
 
     //                 ur.filter = new_filter;
@@ -259,41 +164,5 @@
     // }
 
     // Ok(())
-
     todo!()
-=======
-    for value in utils::coerce_vec(value) {
-        let as_map: ParsedInputMap = value.try_into()?;
-        let filter = extract_filter(as_map, child_model, true)?;
-
-        let find_child_records_node =
-            utils::insert_find_children_by_parent_node(graph, parent, parent_relation_field, filter.clone())?;
-
-        let delete_many = WriteQuery::DeleteManyRecords(DeleteManyRecords {
-            model: Arc::clone(&child_model),
-            filter,
-        });
-
-        let delete_many_node = graph.create_node(Query::Write(delete_many));
-        let id_field = child_model.fields().id();
-
-        utils::insert_deletion_checks(graph, child_model, &find_child_records_node, &delete_many_node)?;
-
-        graph.create_edge(
-            &find_child_records_node,
-            &delete_many_node,
-            QueryGraphDependency::ParentIds(Box::new(move |mut node, parent_ids| {
-                if let Node::Query(Query::Write(WriteQuery::DeleteManyRecords(ref mut ur))) = node {
-                    let ids_filter = id_field.is_in(parent_ids);
-                    let new_filter = Filter::and(vec![ur.filter.clone(), ids_filter]);
-
-                    ur.filter = new_filter;
-                }
-
-                Ok(node)
-            })),
-        )?;
-    }
-    Ok(())
->>>>>>> 20aaeb5d
 }
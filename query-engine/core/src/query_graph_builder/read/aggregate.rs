--- conflicted
+++ resolved
@@ -45,24 +45,7 @@
         _ => unreachable!(),
     };
 
-<<<<<<< HEAD
     Ok(query)
-=======
-    fn collect_selection_tree(fields: &[ParsedField]) -> Vec<(String, Option<Vec<String>>)> {
-        fields
-            .iter()
-            .map(|field| {
-                (
-                    field.name.clone(),
-                    field
-                        .nested_fields
-                        .as_ref()
-                        .map(|nested_object| nested_object.fields.iter().map(|f| f.name.clone()).collect()),
-                )
-            })
-            .collect()
-    }
->>>>>>> 08029a43
 }
 
 fn resolve_fields(model: &ModelRef, field: FieldPair) -> Vec<ScalarFieldRef> {
@@ -88,7 +71,7 @@
 
 fn collect_selection_tree(fields: &[FieldPair]) -> Vec<(String, Option<Vec<String>>)> {
     fields
-        .into_iter()
+        .iter()
         .map(|field| {
             let field = &field.parsed_field;
             (

//! Query builders module

mod error;
mod filters;
mod parse_ast;
mod query_builder;
mod read;
mod utils;
mod write_new;

pub use error::*;
pub use filters::*;
pub use parse_ast::*;
pub use query_builder::*;
<<<<<<< HEAD
pub use read::*;
=======
pub use read_new::*;
pub use write_new::*;
>>>>>>> 80b3578a
pub use utils::*;

/// Query builder sub-result type.
<<<<<<< HEAD
pub type QueryBuilderResult<T> = Result<T, QueryValidationError>;
=======
pub type QueryBuilderResult<T> = Result<T, QueryValidationError>;

/// Structures to represent parsed and validated parts of the query document,
/// used by the query builders.
pub struct ParsedObject {
    pub fields: Vec<ParsedField>,
}

pub struct ParsedField {
    pub name: String,
    pub alias: Option<String>,
    pub arguments: Vec<ParsedArgument>,
    pub sub_selections: Option<ParsedObject>,
}

pub struct ParsedArgument {
    pub name: String,
    pub value: ParsedInputValue,
}

#[derive(Clone)]
pub enum ParsedInputValue {
    Single(PrismaValue),
    Map(BTreeMap<String, ParsedInputValue>),
}

impl ParsedInputValue {
    pub fn to_map(self) -> Result<BTreeMap<String, ParsedInputValue>, QueryValidationError> {
        self.try_into()
    }
}

impl TryInto<PrismaValue> for ParsedInputValue {
    type Error = QueryValidationError;

    fn try_into(self) -> QueryBuilderResult<PrismaValue> {
        match self {
            ParsedInputValue::Single(val) => Ok(val),
            _ => Err(QueryValidationError::AssertionError(
                "Attempted conversion of non-single (map) ParsedInputValue into PrismaValue.".into(),
            )),
        }
    }
}

impl TryInto<BTreeMap<String, ParsedInputValue>> for ParsedInputValue {
    type Error = QueryValidationError;

    fn try_into(self) -> QueryBuilderResult<BTreeMap<String, ParsedInputValue>> {
        match self {
            ParsedInputValue::Map(val) => Ok(val),
            _ => Err(QueryValidationError::AssertionError(
                "Attempted conversion of single ParsedInputValue into map.".into(),
            )),
        }
    }
}

// --- Convenience transformers for direct unpacking ---

impl TryInto<Option<String>> for ParsedInputValue {
    type Error = QueryValidationError;

    fn try_into(self) -> QueryBuilderResult<Option<String>> {
        let prisma_value: PrismaValue = self.try_into()?;

        match prisma_value {
            PrismaValue::String(s) => Ok(Some(s)),
            PrismaValue::Enum(s) => Ok(Some(s)),
            PrismaValue::Null => Ok(None),
            _ => Err(QueryValidationError::AssertionError(
                "Attempted conversion of non-String Prisma value type into String failed.".into(),
            )),
        }
    }
}

impl TryInto<Option<f64>> for ParsedInputValue {
    type Error = QueryValidationError;

    fn try_into(self) -> QueryBuilderResult<Option<f64>> {
        let prisma_value: PrismaValue = self.try_into()?;

        match prisma_value {
            PrismaValue::Float(f) => Ok(Some(f)),
            PrismaValue::Null => Ok(None),
            _ => Err(QueryValidationError::AssertionError(
                "Attempted conversion of non-float Prisma value type into float failed.".into(),
            )),
        }
    }
}

impl TryInto<Option<bool>> for ParsedInputValue {
    type Error = QueryValidationError;

    fn try_into(self) -> QueryBuilderResult<Option<bool>> {
        let prisma_value: PrismaValue = self.try_into()?;

        match prisma_value {
            PrismaValue::Boolean(b) => Ok(Some(b)),
            PrismaValue::Null => Ok(None),
            _ => Err(QueryValidationError::AssertionError(
                "Attempted conversion of non-bool Prisma value type into bool failed.".into(),
            )),
        }
    }
}

impl TryInto<Option<DateTime<Utc>>> for ParsedInputValue {
    type Error = QueryValidationError;

    fn try_into(self) -> QueryBuilderResult<Option<DateTime<Utc>>> {
        let prisma_value: PrismaValue = self.try_into()?;

        match prisma_value {
            PrismaValue::DateTime(dt) => Ok(Some(dt)),
            PrismaValue::Null => Ok(None),
            _ => Err(QueryValidationError::AssertionError(
                "Attempted conversion of non-DateTime Prisma value type into DateTime failed.".into(),
            )),
        }
    }
}

impl TryInto<Option<Value>> for ParsedInputValue {
    type Error = QueryValidationError;

    fn try_into(self) -> QueryBuilderResult<Option<Value>> {
        let prisma_value: PrismaValue = self.try_into()?;

        match prisma_value {
            PrismaValue::Json(j) => Ok(Some(j)),
            PrismaValue::Null => Ok(None),
            _ => Err(QueryValidationError::AssertionError(
                "Attempted conversion of non-JSON Prisma value type into JSON failed.".into(),
            )),
        }
    }
}

impl TryInto<Option<i64>> for ParsedInputValue {
    type Error = QueryValidationError;

    fn try_into(self) -> QueryBuilderResult<Option<i64>> {
        let prisma_value: PrismaValue = self.try_into()?;

        match prisma_value {
            PrismaValue::Int(i) => Ok(Some(i)),
            PrismaValue::Null => Ok(None),
            _ => Err(QueryValidationError::AssertionError(
                "Attempted conversion of non-int Prisma value type into int failed.".into(),
            )),
        }
    }
}

impl TryInto<Option<GraphqlId>> for ParsedInputValue {
    type Error = QueryValidationError;

    fn try_into(self) -> QueryBuilderResult<Option<GraphqlId>> {
        let prisma_value: PrismaValue = self.try_into()?;

        match prisma_value {
            PrismaValue::GraphqlId(id) => Ok(Some(id)),
            PrismaValue::Null => Ok(None),
            _ => Err(QueryValidationError::AssertionError(
                "Attempted conversion of non-id Prisma value type into id failed.".into(),
            )),
        }
    }
}
>>>>>>> 80b3578a
<|MERGE_RESOLUTION|>--- conflicted
+++ resolved
@@ -12,188 +12,9 @@
 pub use filters::*;
 pub use parse_ast::*;
 pub use query_builder::*;
-<<<<<<< HEAD
 pub use read::*;
-=======
-pub use read_new::*;
 pub use write_new::*;
->>>>>>> 80b3578a
 pub use utils::*;
 
 /// Query builder sub-result type.
-<<<<<<< HEAD
-pub type QueryBuilderResult<T> = Result<T, QueryValidationError>;
-=======
-pub type QueryBuilderResult<T> = Result<T, QueryValidationError>;
-
-/// Structures to represent parsed and validated parts of the query document,
-/// used by the query builders.
-pub struct ParsedObject {
-    pub fields: Vec<ParsedField>,
-}
-
-pub struct ParsedField {
-    pub name: String,
-    pub alias: Option<String>,
-    pub arguments: Vec<ParsedArgument>,
-    pub sub_selections: Option<ParsedObject>,
-}
-
-pub struct ParsedArgument {
-    pub name: String,
-    pub value: ParsedInputValue,
-}
-
-#[derive(Clone)]
-pub enum ParsedInputValue {
-    Single(PrismaValue),
-    Map(BTreeMap<String, ParsedInputValue>),
-}
-
-impl ParsedInputValue {
-    pub fn to_map(self) -> Result<BTreeMap<String, ParsedInputValue>, QueryValidationError> {
-        self.try_into()
-    }
-}
-
-impl TryInto<PrismaValue> for ParsedInputValue {
-    type Error = QueryValidationError;
-
-    fn try_into(self) -> QueryBuilderResult<PrismaValue> {
-        match self {
-            ParsedInputValue::Single(val) => Ok(val),
-            _ => Err(QueryValidationError::AssertionError(
-                "Attempted conversion of non-single (map) ParsedInputValue into PrismaValue.".into(),
-            )),
-        }
-    }
-}
-
-impl TryInto<BTreeMap<String, ParsedInputValue>> for ParsedInputValue {
-    type Error = QueryValidationError;
-
-    fn try_into(self) -> QueryBuilderResult<BTreeMap<String, ParsedInputValue>> {
-        match self {
-            ParsedInputValue::Map(val) => Ok(val),
-            _ => Err(QueryValidationError::AssertionError(
-                "Attempted conversion of single ParsedInputValue into map.".into(),
-            )),
-        }
-    }
-}
-
-// --- Convenience transformers for direct unpacking ---
-
-impl TryInto<Option<String>> for ParsedInputValue {
-    type Error = QueryValidationError;
-
-    fn try_into(self) -> QueryBuilderResult<Option<String>> {
-        let prisma_value: PrismaValue = self.try_into()?;
-
-        match prisma_value {
-            PrismaValue::String(s) => Ok(Some(s)),
-            PrismaValue::Enum(s) => Ok(Some(s)),
-            PrismaValue::Null => Ok(None),
-            _ => Err(QueryValidationError::AssertionError(
-                "Attempted conversion of non-String Prisma value type into String failed.".into(),
-            )),
-        }
-    }
-}
-
-impl TryInto<Option<f64>> for ParsedInputValue {
-    type Error = QueryValidationError;
-
-    fn try_into(self) -> QueryBuilderResult<Option<f64>> {
-        let prisma_value: PrismaValue = self.try_into()?;
-
-        match prisma_value {
-            PrismaValue::Float(f) => Ok(Some(f)),
-            PrismaValue::Null => Ok(None),
-            _ => Err(QueryValidationError::AssertionError(
-                "Attempted conversion of non-float Prisma value type into float failed.".into(),
-            )),
-        }
-    }
-}
-
-impl TryInto<Option<bool>> for ParsedInputValue {
-    type Error = QueryValidationError;
-
-    fn try_into(self) -> QueryBuilderResult<Option<bool>> {
-        let prisma_value: PrismaValue = self.try_into()?;
-
-        match prisma_value {
-            PrismaValue::Boolean(b) => Ok(Some(b)),
-            PrismaValue::Null => Ok(None),
-            _ => Err(QueryValidationError::AssertionError(
-                "Attempted conversion of non-bool Prisma value type into bool failed.".into(),
-            )),
-        }
-    }
-}
-
-impl TryInto<Option<DateTime<Utc>>> for ParsedInputValue {
-    type Error = QueryValidationError;
-
-    fn try_into(self) -> QueryBuilderResult<Option<DateTime<Utc>>> {
-        let prisma_value: PrismaValue = self.try_into()?;
-
-        match prisma_value {
-            PrismaValue::DateTime(dt) => Ok(Some(dt)),
-            PrismaValue::Null => Ok(None),
-            _ => Err(QueryValidationError::AssertionError(
-                "Attempted conversion of non-DateTime Prisma value type into DateTime failed.".into(),
-            )),
-        }
-    }
-}
-
-impl TryInto<Option<Value>> for ParsedInputValue {
-    type Error = QueryValidationError;
-
-    fn try_into(self) -> QueryBuilderResult<Option<Value>> {
-        let prisma_value: PrismaValue = self.try_into()?;
-
-        match prisma_value {
-            PrismaValue::Json(j) => Ok(Some(j)),
-            PrismaValue::Null => Ok(None),
-            _ => Err(QueryValidationError::AssertionError(
-                "Attempted conversion of non-JSON Prisma value type into JSON failed.".into(),
-            )),
-        }
-    }
-}
-
-impl TryInto<Option<i64>> for ParsedInputValue {
-    type Error = QueryValidationError;
-
-    fn try_into(self) -> QueryBuilderResult<Option<i64>> {
-        let prisma_value: PrismaValue = self.try_into()?;
-
-        match prisma_value {
-            PrismaValue::Int(i) => Ok(Some(i)),
-            PrismaValue::Null => Ok(None),
-            _ => Err(QueryValidationError::AssertionError(
-                "Attempted conversion of non-int Prisma value type into int failed.".into(),
-            )),
-        }
-    }
-}
-
-impl TryInto<Option<GraphqlId>> for ParsedInputValue {
-    type Error = QueryValidationError;
-
-    fn try_into(self) -> QueryBuilderResult<Option<GraphqlId>> {
-        let prisma_value: PrismaValue = self.try_into()?;
-
-        match prisma_value {
-            PrismaValue::GraphqlId(id) => Ok(Some(id)),
-            PrismaValue::Null => Ok(None),
-            _ => Err(QueryValidationError::AssertionError(
-                "Attempted conversion of non-id Prisma value type into id failed.".into(),
-            )),
-        }
-    }
-}
->>>>>>> 80b3578a
+pub type QueryBuilderResult<T> = Result<T, QueryValidationError>;
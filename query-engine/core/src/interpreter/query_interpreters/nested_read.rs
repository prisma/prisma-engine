--- conflicted
+++ resolved
@@ -128,7 +128,6 @@
 }
 
 // [DTODO] This is implemented in an inefficient fashion, e.g. too much Arc cloning going on.
-#[allow(clippy::too_many_arguments)]
 #[tracing::instrument(skip(
     tx,
     parent_field,
@@ -138,14 +137,9 @@
     selected_fields,
     processor
 ))]
-<<<<<<< HEAD
-pub async fn one2m<'a>(
+#[allow(clippy::too_many_arguments)]
+pub async fn one2m(
     tx: &mut dyn ConnectionLike,
-=======
-#[allow(clippy::too_many_arguments)]
-pub async fn one2m<'a, 'b>(
-    tx: &'a ConnectionLike<'a, 'b>,
->>>>>>> e6bd3dc1
     parent_field: &RelationFieldRef,
     parent_projections: Option<Vec<RecordProjection>>,
     parent_result: Option<&ManyRecords>,

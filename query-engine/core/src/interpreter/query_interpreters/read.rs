use crate::interpreter::query_interpreters::nested_pagination::NestedPagination;
use crate::{
    interpreter::InterpretationResult, query_ast::*, query_graph_builder::write::utils::IdFilter, result_ast::*,
};
use connector::{self, filter::Filter, ConnectionLike, QueryArguments, ReadOperations, ScalarCompare};
use futures::future::{BoxFuture, FutureExt};
use prisma_models::{ManyRecords, RecordIdentifier};
use prisma_value::PrismaValue;
use std::collections::HashMap;

pub fn execute<'a, 'b>(
    tx: &'a ConnectionLike<'a, 'b>,
    query: ReadQuery,
    parent_result: Option<&'a ManyRecords>,
) -> BoxFuture<'a, InterpretationResult<QueryResult>> {
    let fut = async move {
        match query {
            ReadQuery::RecordQuery(q) => read_one(tx, q).await,
            ReadQuery::ManyRecordsQuery(q) => read_many(tx, q).await,
            ReadQuery::RelatedRecordsQuery(q) => read_related(tx, q, parent_result).await,
            ReadQuery::AggregateRecordsQuery(q) => aggregate(tx, q).await,
        }
    };

    fut.boxed()
}

/// Queries a single record.
fn read_one<'conn, 'tx>(
    tx: &'conn ConnectionLike<'conn, 'tx>,
    query: RecordQuery,
) -> BoxFuture<'conn, InterpretationResult<QueryResult>> {
    let fut = async move {
        let model = query.model;
        let filter = query.filter.expect("Expected filter to be set for ReadOne query.");
        let scalars = tx
            .get_single_record(&model, &filter, &query.selected_fields.only_scalar_and_inlined())
            .await?;
        let model_id = model.primary_identifier();

        match scalars {
            Some(record) => {
                let records: ManyRecords = record.into();
                dbg!(&records);
                let nested: Vec<QueryResult> = process_nested(tx, query.nested, Some(&records)).await?;

                Ok(QueryResult::RecordSelection(RecordSelection {
                    name: query.name,
                    fields: query.selection_order,
                    scalars: records,
                    nested,
                    model_id,
                    ..Default::default()
                }))
            }

            None => Ok(QueryResult::RecordSelection(RecordSelection {
                name: query.name,
                fields: query.selection_order,
                model_id,
                ..Default::default()
            })),
        }
    };

    fut.boxed()
}

/// Queries a set of records.
fn read_many<'a, 'b>(
    tx: &'a ConnectionLike<'a, 'b>,
    query: ManyRecordsQuery,
) -> BoxFuture<'a, InterpretationResult<QueryResult>> {
    let fut = async move {
        let scalars = tx
            .get_many_records(
                &query.model,
                query.args.clone(),
                &query.selected_fields.only_scalar_and_inlined(),
            )
            .await?;

        let model_id = query.model.primary_identifier();
        let nested: Vec<QueryResult> = process_nested(tx, query.nested, Some(&scalars)).await?;

        Ok(QueryResult::RecordSelection(RecordSelection {
            name: query.name,
            fields: query.selection_order,
            query_arguments: query.args,
            model_id,
            scalars,
            nested,
        }))
    };

    fut.boxed()
}

#[derive(Debug)]
struct RecordCounter<'record> {
    id: &'record RecordIdentifier,
    count: usize,
}

impl<'record> RecordCounter<'record> {
    pub fn inc(&mut self) {
        self.count += 1;
    }

    pub fn id(&self) -> RecordIdentifier {
        self.id.clone()
    }

    pub fn count(&self) -> usize {
        self.count
    }
}

impl<'record> From<&'record RecordIdentifier> for RecordCounter<'record> {
    fn from(id: &'record RecordIdentifier) -> Self {
        Self {
            id, //id.pairs.iter().map(|(f, _)| f).collect(),
            count: 0,
        }
    }
}

/// Queries related records for a set of parent IDs.
fn read_related<'a, 'b>(
    tx: &'a ConnectionLike<'a, 'b>,
    query: RelatedRecordsQuery,
    parent_result: Option<&'a ManyRecords>,
) -> BoxFuture<'a, InterpretationResult<QueryResult>> {
    let fut = async move {
<<<<<<< HEAD
        // The query construction must guarantee that either the parent result or the parent projections
        // contain the fields necessary to satisfy the relation query (links), as well as the primary ID.
        //
=======
        let nested_pagination = NestedPagination::new_from_query_args(&query.args);
        // we do pagination ourselves and not in the db
        let mut query_args_mut = query.args;
        query_args_mut.first = None;
        query_args_mut.skip = None;
        query_args_mut.last = None;

        // The query construction must guarantee that the parent result
        // contains the selected fields necessary to satisfy the relation query (links).
>>>>>>> 99c407a5
        // There are 2 options:
        // - The query already has the projections set - use those.
        // - The links and primary IDs need to be extracted from the parent result.
        let parent_relation_links = match query.parent_projections {
            Some(links) => links,
            None => {
                let relation_id = query.parent_field.linking_fields();
                parent_result
                    .expect("[ID retrieval] No parent results present in the query graph for reading related records.")
                    .identifiers(&relation_id)?
            }
        };

        let relation = query.parent_field.relation();
        let is_m2m = relation.is_many_to_many();

        println!("122 {:?}", &parent_result);
        println!("123 {:?}", parent_result.is_some());
        println!("124 {:?}", query_args_mut.is_with_pagination());
        println!("125 {:?}", is_m2m);

        // Application level (in-memory)
        // can only work if we have a parent result. This is not the case when we e.g. have nested delete inside an update

        let is_compound_m2m = is_m2m
            && (query.parent_field.data_source_fields().len()
                + query.parent_field.related_field().data_source_fields().len()
                > 2);

        let mut scalars = if !is_compound_m2m {
            println!("Using old code path");
            tx.get_related_records(
                &query.parent_field,
                &parent_relation_links,
                query_args_mut.clone(),
                &query.selected_fields.only_scalar_and_inlined(),
            )
            .await?
        } else if is_m2m {
            println!("141 Using new many to many code path");
            let ids = tx
                .get_related_m2m_record_ids(&query.parent_field, &parent_relation_links)
                .await?;

            println!("146 {:?}", &ids);

            let child_model_id = query.parent_field.related_model().primary_identifier();
            let child_ids: Vec<RecordIdentifier> = ids
                .iter()
                .map(|ri| child_model_id.assimilate(ri.1.clone()))
                .collect::<std::result::Result<Vec<_>, _>>()?;

            let filter = child_ids.filter();
            let mut args = query_args_mut.clone();

            args.filter = match args.filter {
                Some(existing_filter) => Some(Filter::and(vec![existing_filter, filter])),
                None => Some(filter),
            };

            let mut scalars = tx
                .get_many_records(
                    &query.parent_field.related_model(),
                    args,
                    &query.selected_fields.only_scalar_and_inlined(),
                )
                .await?;

            // Child id to parent ids
            let mut id_map: HashMap<RecordIdentifier, Vec<RecordIdentifier>> = HashMap::new();

            for (parent_id, child_id) in ids {
                match id_map.get_mut(&child_id) {
                    Some(v) => v.push(parent_id),
                    None => {
                        id_map.insert(child_id, vec![parent_id]);
                    }
                };
            }

            let fields = &scalars.field_names;
            let mut additional_records = vec![];

            for record in scalars.records.iter_mut() {
                let record_id = record.identifier(fields, &child_model_id)?;
                let mut parent_ids = id_map.remove(&record_id).expect("1");
                let first = parent_ids.pop().expect("2");

                record.parent_id = Some(first);

                for parent_id in parent_ids {
                    let mut record = record.clone();

                    record.parent_id = Some(parent_id);
                    additional_records.push(record);
                }
            }

            scalars.records.extend(additional_records);

            nested_pagination.apply_pagination(&mut scalars);

            scalars
        } else {
            println!("Using new in-memory join code path");
            // PRISMA LEVEL JOIN

            let other_fields: Vec<_> = query
                .parent_field
                .related_field()
                .linking_fields()
                .data_source_fields()
                .collect();

            let is_compound_case = other_fields.len() > 1;

            let args = if is_compound_case {
                let filters: Vec<Filter> = parent_relation_links
                    .clone()
                    .into_iter()
                    .map(|id| {
                        let filters = id
                            .pairs
                            .into_iter()
                            .zip(other_fields.iter())
                            .map(|((_, value), other_field)| other_field.equals(value))
                            .collect();
                        Filter::and(filters)
                    })
                    .collect();

                let filter = Filter::or(filters);
                let mut args = query_args_mut.clone();

                args.filter = match args.filter {
                    Some(existing_filter) => Some(Filter::and(vec![existing_filter, filter])),
                    None => Some(filter),
                };

                args
            } else {
                // SINGULAR CASE
                let other_field = other_fields.first().unwrap();
                let parent_ids_as_prisma_values = parent_relation_links.iter().map(|ri| ri.single_value()).collect();
                let filter = other_field.is_in(parent_ids_as_prisma_values);
                let mut args = query_args_mut.clone();

                args.filter = match args.filter {
                    Some(existing_filter) => Some(Filter::and(vec![existing_filter, filter])),
                    None => Some(filter),
                };

                args
            };

            tx.get_many_records(&query.parent_field.related_model(), args, &query.selected_fields)
                .await?
        };

<<<<<<< HEAD
        // todo consider filtering null

        if use_in_memory_join && !is_m2m {
=======
        if !is_m2m {
>>>>>>> 99c407a5
            // Write parent IDs into the retrieved records
            // Inlining is done on the parent, this means that we need to write the parent ID
            // into the child records that we retrieved. The matching is done based on the parent link values.
            if query.parent_field.is_inlined_on_enclosing_model() {
                dbg!("Inlined on parent:");
                dbg!(&query.parent_field.model().name);
                dbg!(&scalars);
                dbg!(&parent_relation_links);

                // let parent_model_id = query.parent_field.model().primary_identifier();
                let child_field_names = scalars.field_names.clone();
                let mut additional_records = vec![];

                let mut parent_record_ids: HashMap<Vec<&PrismaValue>, RecordCounter> = HashMap::new();
                for id in parent_relation_links.iter() {
                    let vals = id.pairs.iter().map(|(_, v)| v).collect();
                    match parent_record_ids.get_mut(&vals) {
                        Some(rc) => rc.inc(),
                        None => {
                            parent_record_ids.insert(vals, RecordCounter::from(id));
                        }
                    };
                }

                dbg!(&parent_record_ids);

                let child_link_fields = query.parent_field.related_field().linking_fields();

                for mut record in scalars.records.iter_mut() {
                    let child_link: RecordIdentifier = record.identifier(&child_field_names, &child_link_fields)?;
                    let child_link_values: Vec<&PrismaValue> = child_link.pairs.iter().map(|(_, v)| v).collect();

                    if let Some(parent_records_counter) = parent_record_ids.get(&child_link_values) {
                        record.parent_id = Some(parent_records_counter.id());

                        for _ in 1..parent_records_counter.count() {
                            let mut record = record.clone();

                            record.parent_id = Some(parent_records_counter.id());
                            additional_records.push(record);
                        }
                    }
                }

                scalars.records.extend(additional_records);

                // in SQL this will never be hit since it is to one relation which does not allow pagination
                nested_pagination.apply_pagination(&mut scalars);

            // --------------

            // let parent_identifier = query.parent_field.model().primary_identifier();
            // let field_names = scalars.field_names.clone();

            // let parent_link_fields = query.parent_field.linking_fields();
            // let child_link_fields = query.parent_field.related_field().linking_fields();

            // let parent_result = parent_result.expect(
            //     "[Result Construction] No parent results present in the query graph for reading related records.",
            // );

            // let parent_fields = &parent_result.field_names;
            // let mut additional_records = vec![];

            // let mut records_by_parent_id: HashMap<Vec<&PrismaValue>, Vec<&Record>> = HashMap::new();
            // for record in parent_result.records.iter() {
            //     let prisma_values = record.identifying_values(parent_fields, &parent_link_fields).unwrap();
            //     match records_by_parent_id.get_mut(&prisma_values) {
            //         Some(records) => records.push(record),
            //         None => {
            //             let mut records = Vec::new();
            //             records.push(record);
            //             records_by_parent_id.insert(prisma_values, records);
            //         }
            //     }
            // }

            // for mut record in scalars.records.iter_mut() {
            //     let child_link: RecordIdentifier = record.identifier(&field_names, &child_link_fields)?;

            //     let child_values: Vec<&PrismaValue> = child_link.pairs.iter().map(|p| &p.1).collect();
            //     let empty_vec = Vec::new();
            //     let mut parent_records = records_by_parent_id.get(&child_values).unwrap_or(&empty_vec).iter();

            //     let parent_id = parent_records
            //         .next()
            //         .unwrap()
            //         .identifier(parent_fields, &parent_identifier)
            //         .unwrap();

            //     record.parent_id = Some(parent_id);

            //     for p_record in parent_records {
            //         let parent_id = p_record.identifier(parent_fields, &parent_identifier).unwrap();
            //         let mut record = record.clone();

            //         record.parent_id = Some(parent_id);
            //         additional_records.push(record);
            //     }
            // }

            // scalars.records.extend(additional_records);
            } else if query.parent_field.related_field().is_inlined_on_enclosing_model() {
                let parent_identifier = query.parent_field.model().primary_identifier();
                let field_names = scalars.field_names.clone();
                let child_link_fields = query.parent_field.related_field().linking_fields();

                for record in scalars.records.iter_mut() {
                    let parent_id: RecordIdentifier = record.identifier(&field_names, &child_link_fields)?;
                    let parent_id = parent_id
                        .into_iter()
                        .zip(parent_identifier.data_source_fields())
                        .map(|((_, value), field)| (field, value))
                        .collect::<Vec<_>>()
                        .into();

                    record.parent_id = Some(parent_id);
                }

                nested_pagination.apply_pagination(&mut scalars);
            } else {
                panic!(format!(
                    "parent result: {:?}, relation: {:?}",
                    &parent_result,
                    &query.parent_field.relation()
                ));
            }
        }

        let model = query.parent_field.related_model();
        let model_id = model.primary_identifier();
        let nested: Vec<QueryResult> = process_nested(tx, query.nested, Some(&scalars)).await?;

        Ok(QueryResult::RecordSelection(RecordSelection {
            name: query.name,
            fields: query.selection_order,
            query_arguments: query_args_mut,
            model_id,
            scalars,
            nested,
        }))
    };

    fut.boxed()
}

async fn aggregate<'a, 'b>(
    tx: &'a ConnectionLike<'a, 'b>,
    query: AggregateRecordsQuery,
) -> InterpretationResult<QueryResult> {
    let result = tx.count_by_model(&query.model, QueryArguments::default()).await?;
    Ok(QueryResult::Count(result))
}

fn process_nested<'a, 'b>(
    tx: &'a ConnectionLike<'a, 'b>,
    nested: Vec<ReadQuery>,
    parent_result: Option<&'a ManyRecords>,
) -> BoxFuture<'a, InterpretationResult<Vec<QueryResult>>> {
    let fut = async move {
        let mut results = Vec::with_capacity(nested.len());

        for query in nested {
            let result = execute(tx, query, parent_result).await?;
            results.push(result);
        }

        Ok(results)
    };

    fut.boxed()
}<|MERGE_RESOLUTION|>--- conflicted
+++ resolved
@@ -132,21 +132,16 @@
     parent_result: Option<&'a ManyRecords>,
 ) -> BoxFuture<'a, InterpretationResult<QueryResult>> {
     let fut = async move {
-<<<<<<< HEAD
+        let nested_pagination = NestedPagination::new_from_query_args(&query.args);
+        let mut query_args_mut = query.args;
+
+        query_args_mut.first = None;
+        query_args_mut.skip = None;
+        query_args_mut.last = None;
+
         // The query construction must guarantee that either the parent result or the parent projections
         // contain the fields necessary to satisfy the relation query (links), as well as the primary ID.
         //
-=======
-        let nested_pagination = NestedPagination::new_from_query_args(&query.args);
-        // we do pagination ourselves and not in the db
-        let mut query_args_mut = query.args;
-        query_args_mut.first = None;
-        query_args_mut.skip = None;
-        query_args_mut.last = None;
-
-        // The query construction must guarantee that the parent result
-        // contains the selected fields necessary to satisfy the relation query (links).
->>>>>>> 99c407a5
         // There are 2 options:
         // - The query already has the projections set - use those.
         // - The links and primary IDs need to be extracted from the parent result.
@@ -306,13 +301,7 @@
                 .await?
         };
 
-<<<<<<< HEAD
-        // todo consider filtering null
-
-        if use_in_memory_join && !is_m2m {
-=======
         if !is_m2m {
->>>>>>> 99c407a5
             // Write parent IDs into the retrieved records
             // Inlining is done on the parent, this means that we need to write the parent ID
             // into the child records that we retrieved. The matching is done based on the parent link values.

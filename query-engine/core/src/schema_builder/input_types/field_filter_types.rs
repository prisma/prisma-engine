use super::*;
use prisma_models::{dml::DefaultValue, PrismaValue};

/// Builds filter type for the given model field.
pub(crate) fn get_field_filter_type(ctx: &mut BuilderContext, field: &ModelField) -> InputObjectTypeWeakRef {
    match field {
        ModelField::Relation(rf) => relation_filter_type(ctx, rf),
        ModelField::Scalar(sf) if field.is_list() => scalar_list_filter_type(ctx, sf),
        ModelField::Scalar(sf) => scalar_filter_type(ctx, sf),
    }
}

fn relation_filter_type(ctx: &mut BuilderContext, rf: &RelationFieldRef) -> InputObjectTypeWeakRef {
    let related_model = rf.related_model();
    let related_input_type = filter_input_objects::where_object_type(ctx, &related_model);
    let list = if rf.is_list { "List" } else { "" };
    let filter_name = format!("{}{}RelationFilter", capitalize(&related_model.name), list);

    return_cached_input!(ctx, &filter_name);
    let object = Arc::new(init_input_object_type(filter_name.clone()));
    ctx.cache_input_type(filter_name, object.clone());

    let fields = if rf.is_list {
        vec![
            input_field("every", wrap_opt_input_object(related_input_type.clone()), None),
            input_field("some", wrap_opt_input_object(related_input_type.clone()), None),
            input_field("none", wrap_opt_input_object(related_input_type.clone()), None),
        ]
    } else {
        vec![
            input_field(
                "is",
                InputType::opt(InputType::null(InputType::object(related_input_type.clone()))),
                None,
            ),
            input_field(
                "isNot",
                InputType::opt(InputType::null(InputType::object(related_input_type))),
                None,
            ),
        ]
    };

    object.set_fields(fields);
    Arc::downgrade(&object)
}

fn scalar_list_filter_type(ctx: &mut BuilderContext, sf: &ScalarFieldRef) -> InputObjectTypeWeakRef {
    let name = scalar_filter_name(sf);
    return_cached_input!(ctx, &name);

    let object = Arc::new(init_input_object_type(name.clone()));
    ctx.cache_input_type(name, object.clone());

    let fields = equality_filters(sf).collect();
    object.set_fields(fields);

    Arc::downgrade(&object)
}

fn scalar_filter_type(ctx: &mut BuilderContext, sf: &ScalarFieldRef) -> InputObjectTypeWeakRef {
    let name = scalar_filter_name(sf);
    return_cached_input!(ctx, &name);

    let object = Arc::new(init_input_object_type(name.clone()));
    ctx.cache_input_type(name, object.clone());

    let mut fields: Vec<_> = match sf.type_identifier {
        TypeIdentifier::String | TypeIdentifier::UUID => equality_filters(sf)
            .chain(inclusion_filters(sf))
            .chain(alphanumeric_filters(sf))
            .chain(string_filters(sf))
            .collect(),

        TypeIdentifier::Int | TypeIdentifier::Float | TypeIdentifier::DateTime => equality_filters(sf)
            .chain(inclusion_filters(sf))
            .chain(alphanumeric_filters(sf))
            .collect(),

        TypeIdentifier::Boolean | TypeIdentifier::Json => equality_filters(sf).collect(),
        TypeIdentifier::Enum(_) => equality_filters(sf).chain(inclusion_filters(sf)).collect(),
    };

    fields.push(input_field(
        "not",
        InputType::opt(InputType::object(Arc::downgrade(&object))),
        None,
    ));

    object.set_fields(fields);
    Arc::downgrade(&object)
}

fn equality_filters(sf: &ScalarFieldRef) -> impl Iterator<Item = InputField> {
    let mapped_type = map_optional_input_type(sf);

    vec![input_field("equals", mapped_type.clone(), None)].into_iter()
}

fn inclusion_filters(sf: &ScalarFieldRef) -> impl Iterator<Item = InputField> {
    let mapped_type = if sf.is_required {
        InputType::opt(InputType::list(map_required_input_type(sf)))
    } else {
        InputType::opt(InputType::null(InputType::list(map_required_input_type(sf))))
    };

    vec![input_field("in", mapped_type.clone(), None)].into_iter()
}

fn alphanumeric_filters(sf: &ScalarFieldRef) -> impl Iterator<Item = InputField> {
    let mapped_type = map_optional_input_type(sf);

    vec![
        input_field("lt", mapped_type.clone(), None),
        input_field("lte", mapped_type.clone(), None),
        input_field("gt", mapped_type.clone(), None),
        input_field("gte", mapped_type.clone(), None),
    ]
    .into_iter()
}

fn string_filters(sf: &ScalarFieldRef) -> impl Iterator<Item = InputField> {
    let mapped_type = map_optional_input_type(sf);

    let mut fields = vec![
        input_field("contains", mapped_type.clone(), None),
<<<<<<< HEAD
        input_field("starts_with", mapped_type.clone(), None),
        input_field("ends_with", mapped_type.clone(), None),
    ];

    if feature_flags::get().insensitiveFilters {
        fields.push(query_mode_field());
    }

    fields.into_iter()
}

fn query_mode_field() -> InputField {
    let enum_type = Arc::new(string_enum_type(
        "QueryMode",
        vec!["default".to_owned(), "insensitive".to_owned()],
    ));

    input_field(
        "mode",
        InputType::Enum(enum_type),
        Some(DefaultValue::Single(PrismaValue::Enum("default".to_owned()))),
    )
=======
        input_field("startsWith", mapped_type.clone(), None),
        input_field("endsWith", mapped_type.clone(), None),
    ]
    .into_iter()
>>>>>>> d8ff5fcb
}

fn scalar_filter_name(sf: &ScalarFieldRef) -> String {
    let list = if sf.is_list { "List" } else { "" };
    let nullable = if sf.is_required { "" } else { "Nullable" };

    match sf.type_identifier {
        TypeIdentifier::UUID => format!("Uuid{}{}Filter", nullable, list),
        TypeIdentifier::String => format!("String{}{}Filter", nullable, list),
        TypeIdentifier::Int => format!("Int{}{}Filter", nullable, list),
        TypeIdentifier::Float => format!("Float{}{}Filter", nullable, list),
        TypeIdentifier::Boolean => format!("Bool{}{}Filter", nullable, list),
        TypeIdentifier::DateTime => format!("DateTime{}{}Filter", nullable, list),
        TypeIdentifier::Json => format!("Json{}{}Filter", nullable, list),
        TypeIdentifier::Enum(ref e) => format!("Enum{}{}{}Filter", e, nullable, list),
    }
}<|MERGE_RESOLUTION|>--- conflicted
+++ resolved
@@ -124,9 +124,8 @@
 
     let mut fields = vec![
         input_field("contains", mapped_type.clone(), None),
-<<<<<<< HEAD
-        input_field("starts_with", mapped_type.clone(), None),
-        input_field("ends_with", mapped_type.clone(), None),
+        input_field("startsWith", mapped_type.clone(), None),
+        input_field("endsWith", mapped_type.clone(), None),
     ];
 
     if feature_flags::get().insensitiveFilters {
@@ -147,12 +146,6 @@
         InputType::Enum(enum_type),
         Some(DefaultValue::Single(PrismaValue::Enum("default".to_owned()))),
     )
-=======
-        input_field("startsWith", mapped_type.clone(), None),
-        input_field("endsWith", mapped_type.clone(), None),
-    ]
-    .into_iter()
->>>>>>> d8ff5fcb
 }
 
 fn scalar_filter_name(sf: &ScalarFieldRef) -> String {

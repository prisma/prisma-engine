use super::*;
use constants::inputs::filters;
use datamodel_connector::ConnectorCapability;
use prisma_models::{dml::DefaultValue, PrismaValue};

/// Builds filter types for the given model field.
pub(crate) fn get_field_filter_types(
    ctx: &mut BuilderContext,
    field: &ModelField,
    include_aggregates: bool,
) -> Vec<InputType> {
    match field {
        ModelField::Relation(rf) => {
            let mut types = vec![InputType::object(full_relation_filter(ctx, rf))];
            types.extend(mto1_relation_filter_shorthand_types(ctx, rf));
            types
        }
        ModelField::Scalar(sf) if field.is_list() => vec![InputType::object(scalar_list_filter_type(ctx, sf))],
        ModelField::Scalar(sf) => {
            let mut types = vec![InputType::object(full_scalar_filter_type(
                ctx,
                &sf.type_identifier,
                sf.is_list,
                !sf.is_required,
                false,
                include_aggregates,
            ))];

            if sf.type_identifier != TypeIdentifier::Json {
                types.push(map_scalar_input_type_for_field(ctx, sf)); // Scalar equality shorthand

                if !sf.is_required {
                    types.push(InputType::null()); // Scalar null-equality shorthand
                }
            }

            types
        }
    }
}

/// Builds shorthand relation equality (`is`) filter for to-one: `where: { relation_field: { ... } }` (no `is` in between).
/// If the field is also not required, null is also added as possible type.
fn mto1_relation_filter_shorthand_types(ctx: &mut BuilderContext, rf: &RelationFieldRef) -> Vec<InputType> {
    let mut types = vec![];

    if !rf.is_list {
        let related_model = rf.related_model();
        let related_input_type = filter_objects::where_object_type(ctx, &related_model);
        types.push(InputType::object(related_input_type));

        if !rf.is_required {
            types.push(InputType::null());
        }
    }

    types
}

fn full_relation_filter(ctx: &mut BuilderContext, rf: &RelationFieldRef) -> InputObjectTypeWeakRef {
    let related_model = rf.related_model();
    let related_input_type = filter_objects::where_object_type(ctx, &related_model);
    let list = if rf.is_list { "List" } else { "" };
    let ident = Identifier::new(
        format!("{}{}RelationFilter", capitalize(&related_model.name), list),
        PRISMA_NAMESPACE,
    );

    return_cached_input!(ctx, &ident);
    let object = Arc::new(init_input_object_type(ident.clone()));
    ctx.cache_input_type(ident, object.clone());

    let fields = if rf.is_list {
        vec![
            input_field(filters::EVERY, InputType::object(related_input_type.clone()), None).optional(),
            input_field(filters::SOME, InputType::object(related_input_type.clone()), None).optional(),
            input_field(filters::NONE, InputType::object(related_input_type), None).optional(),
        ]
    } else {
        vec![
            input_field(filters::IS, InputType::object(related_input_type.clone()), None)
                .optional()
                .nullable_if(!rf.is_required),
            input_field(filters::IS_NOT, InputType::object(related_input_type), None)
                .optional()
                .nullable_if(!rf.is_required),
        ]
    };

    object.set_fields(fields);
    Arc::downgrade(&object)
}

fn scalar_list_filter_type(ctx: &mut BuilderContext, sf: &ScalarFieldRef) -> InputObjectTypeWeakRef {
    let ident = Identifier::new(
        scalar_filter_name(&sf.type_identifier, true, !sf.is_required, false, false),
        PRISMA_NAMESPACE,
    );
    return_cached_input!(ctx, &ident);

    let mut object = init_input_object_type(ident.clone());
    object.require_exactly_one_field();

    let object = Arc::new(object);
    ctx.cache_input_type(ident, object.clone());

    let mapped_nonlist_type = map_scalar_input_type(ctx, &sf.type_identifier, false);
    let mapped_list_type = InputType::list(mapped_nonlist_type.clone());
    let mut fields: Vec<_> = equality_filters(mapped_list_type.clone(), !sf.is_required).collect();

    fields.push(
<<<<<<< HEAD
        input_field(filters::HAS, mapped_nonlist_type.clone(), None)
=======
        input_field("has", mapped_nonlist_type, None)
>>>>>>> 4de8f31e
            .optional()
            .nullable_if(!sf.is_required),
    );

    fields.push(input_field(filters::HAS_EVERY, mapped_list_type.clone(), None).optional());
    fields.push(input_field(filters::HAS_SOME, mapped_list_type, None).optional());
    fields.push(input_field(filters::IS_EMPTY, InputType::boolean(), None).optional());

    object.set_fields(fields);
    Arc::downgrade(&object)
}

fn full_scalar_filter_type(
    ctx: &mut BuilderContext,
    typ: &TypeIdentifier,
    list: bool,
    nullable: bool,
    nested: bool,
    include_aggregates: bool,
) -> InputObjectTypeWeakRef {
    let ident = Identifier::new(
        scalar_filter_name(typ, list, nullable, nested, include_aggregates),
        PRISMA_NAMESPACE,
    );
    return_cached_input!(ctx, &ident);

    let object = Arc::new(init_input_object_type(ident.clone()));
    ctx.cache_input_type(ident, object.clone());

    let mapped_scalar_type = map_scalar_input_type(ctx, typ, list);

    let mut fields: Vec<_> = match typ {
        TypeIdentifier::String | TypeIdentifier::UUID => equality_filters(mapped_scalar_type.clone(), nullable)
            .chain(inclusion_filters(mapped_scalar_type.clone(), nullable))
            .chain(alphanumeric_filters(mapped_scalar_type.clone()))
            .chain(string_filters(mapped_scalar_type.clone()))
            .chain(query_mode_field(ctx, nested))
            .collect(),

        TypeIdentifier::Int
        | TypeIdentifier::BigInt
        | TypeIdentifier::Float
        | TypeIdentifier::DateTime
        | TypeIdentifier::Decimal => equality_filters(mapped_scalar_type.clone(), nullable)
            .chain(inclusion_filters(mapped_scalar_type.clone(), nullable))
            .chain(alphanumeric_filters(mapped_scalar_type.clone()))
            .collect(),

        TypeIdentifier::Boolean | TypeIdentifier::Json | TypeIdentifier::Xml | TypeIdentifier::Bytes => {
            equality_filters(mapped_scalar_type.clone(), nullable).collect()
        }

        TypeIdentifier::Enum(_) => equality_filters(mapped_scalar_type.clone(), nullable)
            .chain(inclusion_filters(mapped_scalar_type.clone(), nullable))
            .collect(),
    };

    // Shorthand `not equals` filter, skips the nested object filter.
    let mut not_types = vec![mapped_scalar_type];

    if typ != &TypeIdentifier::Json {
        // Full nested filter. Only available on non-JSON fields.
        not_types.push(InputType::object(full_scalar_filter_type(
            ctx,
            typ,
            list,
            nullable,
            true,
            include_aggregates,
        )));
    }

    let not_field = input_field(filters::NOT_LOWERCASE, not_types, None)
        .optional()
        .nullable_if(nullable);
    fields.push(not_field);

    if include_aggregates {
        fields.push(aggregate_filter_field(
            ctx,
            filters::COUNT,
            &TypeIdentifier::Int,
            nullable,
            list,
        ));

        if typ.is_numeric() {
            let avg_type = map_avg_type_ident(typ.clone());
            fields.push(aggregate_filter_field(ctx, filters::AVG, &avg_type, nullable, list));
            fields.push(aggregate_filter_field(ctx, filters::SUM, typ, nullable, list));
        }

        if !list {
            fields.push(aggregate_filter_field(ctx, filters::MIN, typ, nullable, list));
            fields.push(aggregate_filter_field(ctx, filters::MAX, typ, nullable, list));
        }
    }

    object.set_fields(fields);
    Arc::downgrade(&object)
}

fn equality_filters(mapped_type: InputType, nullable: bool) -> impl Iterator<Item = InputField> {
    vec![input_field(filters::EQUALS, mapped_type, None)
        .optional()
        .nullable_if(nullable)]
    .into_iter()
}

fn inclusion_filters(mapped_type: InputType, nullable: bool) -> impl Iterator<Item = InputField> {
    let typ = InputType::list(mapped_type);

    vec![
        input_field(filters::IN, typ.clone(), None)
            .optional()
            .nullable_if(nullable),
        input_field(filters::NOT_IN, typ, None).optional().nullable_if(nullable), // Kept for legacy reasons!
    ]
    .into_iter()
}

fn alphanumeric_filters(mapped_type: InputType) -> impl Iterator<Item = InputField> {
    vec![
        input_field(filters::LOWER_THAN, mapped_type.clone(), None).optional(),
        input_field(filters::LOWER_THAN_OR_EQUAL, mapped_type.clone(), None).optional(),
        input_field(filters::GREATER_THAN, mapped_type.clone(), None).optional(),
        input_field(filters::GREATER_THAN_OR_EQUAL, mapped_type, None).optional(),
    ]
    .into_iter()
}

fn string_filters(mapped_type: InputType) -> impl Iterator<Item = InputField> {
    vec![
        input_field(filters::CONTAINS, mapped_type.clone(), None).optional(),
        input_field(filters::STARTS_WITH, mapped_type.clone(), None).optional(),
        input_field(filters::ENDS_WITH, mapped_type, None).optional(),
    ]
    .into_iter()
}

fn query_mode_field(ctx: &BuilderContext, nested: bool) -> impl Iterator<Item = InputField> {
    // Limit query mode field to the topmost filter level.
    // Only build mode field for connectors with insensitive filter support.
    let fields = if !nested && ctx.capabilities.contains(ConnectorCapability::InsensitiveFilters) {
        let enum_type = Arc::new(string_enum_type(
            "QueryMode",
            vec![filters::DEFAULT.to_owned(), filters::INSENSITIVE.to_owned()],
        ));

        let field = input_field(
            filters::MODE,
            InputType::enum_type(enum_type),
            Some(DefaultValue::Single(PrismaValue::Enum(filters::DEFAULT.to_owned()))),
        )
        .optional();

        vec![field]
    } else {
        vec![]
    };

    fields.into_iter()
}

fn scalar_filter_name(
    typ: &TypeIdentifier,
    list: bool,
    nullable: bool,
    nested: bool,
    include_aggregates: bool,
) -> String {
    let list = if list { "List" } else { "" };
    let nullable = if nullable { "Nullable" } else { "" };
    let nested = if nested { "Nested" } else { "" };
    let aggregates = if include_aggregates { "WithAggregates" } else { "" };

    match typ {
        TypeIdentifier::UUID => format!("{}Uuid{}{}{}Filter", nested, nullable, list, aggregates),
        TypeIdentifier::String => format!("{}String{}{}{}Filter", nested, nullable, list, aggregates),
        TypeIdentifier::Int => format!("{}Int{}{}{}Filter", nested, nullable, list, aggregates),
        TypeIdentifier::BigInt => format!("{}BigInt{}{}{}Filter", nested, nullable, list, aggregates),
        TypeIdentifier::Float => format!("{}Float{}{}{}Filter", nested, nullable, list, aggregates),
        TypeIdentifier::Decimal => format!("{}Decimal{}{}{}Filter", nested, nullable, list, aggregates),
        TypeIdentifier::Boolean => format!("{}Bool{}{}{}Filter", nested, nullable, list, aggregates),
        TypeIdentifier::DateTime => format!("{}DateTime{}{}{}Filter", nested, nullable, list, aggregates),
        TypeIdentifier::Json => format!("{}Json{}{}{}Filter", nested, nullable, list, aggregates),
        TypeIdentifier::Enum(ref e) => format!("{}Enum{}{}{}{}Filter", nested, e, nullable, list, aggregates),
        TypeIdentifier::Xml => format!("{}Xml{}{}{}Filter", nested, nullable, list, aggregates),
        TypeIdentifier::Bytes => format!("{}Bytes{}{}{}Filter", nested, nullable, list, aggregates),
    }
}

fn aggregate_filter_field(
    ctx: &mut BuilderContext,
    aggregation: &str,
    typ: &TypeIdentifier,
    nullable: bool,
    list: bool,
) -> InputField {
    let filters = full_scalar_filter_type(ctx, typ, list, nullable, true, false);
    input_field(aggregation, InputType::object(filters), None).optional()
}

fn map_avg_type_ident(typ: TypeIdentifier) -> TypeIdentifier {
    match &typ {
        TypeIdentifier::Int | TypeIdentifier::BigInt | TypeIdentifier::Float => TypeIdentifier::Float,
        _ => typ,
    }
}<|MERGE_RESOLUTION|>--- conflicted
+++ resolved
@@ -109,11 +109,7 @@
     let mut fields: Vec<_> = equality_filters(mapped_list_type.clone(), !sf.is_required).collect();
 
     fields.push(
-<<<<<<< HEAD
-        input_field(filters::HAS, mapped_nonlist_type.clone(), None)
-=======
-        input_field("has", mapped_nonlist_type, None)
->>>>>>> 4de8f31e
+        input_field(filters::HAS, mapped_nonlist_type, None)
             .optional()
             .nullable_if(!sf.is_required),
     );

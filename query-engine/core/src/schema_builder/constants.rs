<<<<<<< HEAD
pub mod inputs {
    pub mod args {
        pub const WHERE: &str = "where";
        pub const DATA: &str = "data";

        // upsert args
        pub const CREATE: &str = "create";
        pub const UPDATE: &str = "update";

        // pagination args
        pub const CURSOR: &str = "cursor";
        pub const TAKE: &str = "take";
        pub const SKIP: &str = "skip";

        // sorting args
        pub const ORDER_BY: &str = "orderBy";

        // aggregation args
        pub const BY: &str = "by";
        pub const HAVING: &str = "having";

        // raw specific args
        pub const QUERY: &str = "query";
        pub const PARAMETERS: &str = "parameters";

        pub const DISTINCT: &str = "distinct";

        // createMany-specific args
        pub const SKIP_DUPLICATES: &str = "skipDuplicates";
    }

    pub mod operations {
        // nested operations
        pub const CONNECT: &str = "connect";
        pub const CREATE: &str = "create";
        pub const CREATE_MANY: &str = "createMany";
        pub const CONNECT_OR_CREATE: &str = "connectOrCreate";
        pub const DISCONNECT: &str = "disconnect";
        pub const UPDATE: &str = "update";
        pub const UPDATE_MANY: &str = "updateMany";
        pub const DELETE: &str = "delete";
        pub const DELETE_MANY: &str = "deleteMany";
        pub const UPSERT: &str = "upsert";
        pub const SET: &str = "set";

        // scalar lists
        pub const PUSH: &str = "push";

        // numbers
        pub const INCREMENT: &str = "increment";
        pub const DECREMENT: &str = "decrement";
        pub const MULTIPLY: &str = "multiply";
        pub const DIVIDE: &str = "divide";
    }

    pub mod filters {
        // scalar filters
        pub const EQUALS: &str = "equals";
        pub const CONTAINS: &str = "contains";
        pub const STARTS_WITH: &str = "startsWith";
        pub const ENDS_WITH: &str = "endsWith";
        pub const LOWER_THAN: &str = "lt";
        pub const LOWER_THAN_OR_EQUAL: &str = "lte";
        pub const GREATER_THAN: &str = "gt";
        pub const GREATER_THAN_OR_EQUAL: &str = "gte";
        pub const IN: &str = "in";

        // legacy filter
        pub const NOT_IN: &str = "notIn";

        // case-sensitivity filters
        pub const MODE: &str = "mode";
        pub const INSENSITIVE: &str = "insensitive";
        pub const DEFAULT: &str = "default";

        // condition filters
        pub const AND: &str = "AND";
        pub const AND_LOWERCASE: &str = "and";
        pub const OR: &str = "OR";
        pub const OR_LOWERCASE: &str = "or";
        pub const NOT: &str = "NOT";
        pub const NOT_LOWERCASE: &str = "not";

        // List-specific filters
        pub const HAS: &str = "has";
        pub const HAS_NONE: &str = "hasNone";
        pub const HAS_SOME: &str = "hasSome";
        pub const HAS_EVERY: &str = "hasEvery";
        pub const IS_EMPTY: &str = "isEmpty";

        // m2m filters
        pub const EVERY: &str = "every";
        pub const SOME: &str = "some";
        pub const NONE: &str = "none";

        // o2m filters
        pub const IS: &str = "is";
        pub const IS_NOT: &str = "isNot";

        // aggregation filters
        pub const COUNT: &str = "count";
        pub const UNDERSCORE_COUNT: &str = "_count";
        pub const AVG: &str = "avg";
        pub const UNDERSCORE_AVG: &str = "_avg";
        pub const SUM: &str = "sum";
        pub const UNDERSCORE_SUM: &str = "_sum";
        pub const MIN: &str = "min";
        pub const UNDERSCORE_MIN: &str = "_min";
        pub const MAX: &str = "max";
        pub const UNDERSCORE_MAX: &str = "_max";

        // json filters
        pub const PATH: &str = "path";
        pub const ARRAY_CONTAINS: &str = "array_contains";
        pub const ARRAY_STARTS_WITH: &str = "array_starts_with";
        pub const ARRAY_ENDS_WITH: &str = "array_ends_with";
        pub const STRING_CONTAINS: &str = "string_contains";
        pub const STRING_STARTS_WITH: &str = "string_starts_with";
        pub const STRING_ENDS_WITH: &str = "string_ends_with";
        pub const JSON_TYPE: &str = "json_type";
    }

    pub mod ordering {
        pub const SORT_ORDER: &str = "SortOrder";
        pub const ASC: &str = "asc";
        pub const DESC: &str = "desc";
    }
=======
pub mod args {
    pub const WHERE: &str = "where";
    pub const DATA: &str = "data";

    // upsert args
    pub const CREATE: &str = "create";
    pub const UPDATE: &str = "update";

    // pagination args
    pub const CURSOR: &str = "cursor";
    pub const TAKE: &str = "take";
    pub const SKIP: &str = "skip";

    // sorting args
    pub const ORDER_BY: &str = "orderBy";

    // aggregation args
    pub const BY: &str = "by";
    pub const HAVING: &str = "having";

    // raw specific args
    pub const QUERY: &str = "query";
    pub const PARAMETERS: &str = "parameters";

    pub const DISTINCT: &str = "distinct";

    // createMany-specific args
    pub const SKIP_DUPLICATES: &str = "skipDuplicates";
}

pub mod operations {
    // nested operations
    pub const CONNECT: &str = "connect";
    pub const CREATE: &str = "create";
    pub const CREATE_MANY: &str = "createMany";
    pub const CONNECT_OR_CREATE: &str = "connectOrCreate";
    pub const DISCONNECT: &str = "disconnect";
    pub const UPDATE: &str = "update";
    pub const UPDATE_MANY: &str = "updateMany";
    pub const DELETE: &str = "delete";
    pub const DELETE_MANY: &str = "deleteMany";
    pub const UPSERT: &str = "upsert";
    pub const SET: &str = "set";

    // scalar lists
    pub const PUSH: &str = "push";

    // numbers
    pub const INCREMENT: &str = "increment";
    pub const DECREMENT: &str = "decrement";
    pub const MULTIPLY: &str = "multiply";
    pub const DIVIDE: &str = "divide";
}

pub mod filters {
    // scalar filters
    pub const EQUALS: &str = "equals";
    pub const CONTAINS: &str = "contains";
    pub const STARTS_WITH: &str = "startsWith";
    pub const ENDS_WITH: &str = "endsWith";
    pub const LOWER_THAN: &str = "lt";
    pub const LOWER_THAN_OR_EQUAL: &str = "lte";
    pub const GREATER_THAN: &str = "gt";
    pub const GREATER_THAN_OR_EQUAL: &str = "gte";
    pub const IN: &str = "in";

    // legacy filter
    pub const NOT_IN: &str = "notIn";

    // case-sensitivity filters
    pub const MODE: &str = "mode";
    pub const INSENSITIVE: &str = "insensitive";
    pub const DEFAULT: &str = "default";

    // condition filters
    pub const AND: &str = "AND";
    pub const AND_LOWERCASE: &str = "and";
    pub const OR: &str = "OR";
    pub const OR_LOWERCASE: &str = "or";
    pub const NOT: &str = "NOT";
    pub const NOT_LOWERCASE: &str = "not";

    // List-specific filters
    pub const HAS: &str = "has";
    pub const HAS_NONE: &str = "hasNone";
    pub const HAS_SOME: &str = "hasSome";
    pub const HAS_EVERY: &str = "hasEvery";
    pub const IS_EMPTY: &str = "isEmpty";

    // m2m filters
    pub const EVERY: &str = "every";
    pub const SOME: &str = "some";
    pub const NONE: &str = "none";

    // o2m filters
    pub const IS: &str = "is";
    pub const IS_NOT: &str = "isNot";
}

pub mod aggregations {
    pub const UNDERSCORE_COUNT: &str = "_count";
    pub const UNDERSCORE_AVG: &str = "_avg";
    pub const UNDERSCORE_SUM: &str = "_sum";
    pub const UNDERSCORE_MIN: &str = "_min";
    pub const UNDERSCORE_MAX: &str = "_max";

    pub const COUNT: &str = "count";
    pub const AVG: &str = "avg";
    pub const SUM: &str = "sum";
    pub const MIN: &str = "min";
    pub const MAX: &str = "max";
}

pub mod ordering {
    pub const SORT_ORDER: &str = "SortOrder";
    pub const ASC: &str = "asc";
    pub const DESC: &str = "desc";
}

pub mod output_fields {
    pub const AFFECTED_COUNT: &str = "count";
>>>>>>> 20dc02b0
}

pub mod deprecation {
    pub const AGGR_DEPRECATION: &str =
        "Aggregation keywords got unified to use underscore as prefix to prevent field clashes.";
}<|MERGE_RESOLUTION|>--- conflicted
+++ resolved
@@ -1,132 +1,3 @@
-<<<<<<< HEAD
-pub mod inputs {
-    pub mod args {
-        pub const WHERE: &str = "where";
-        pub const DATA: &str = "data";
-
-        // upsert args
-        pub const CREATE: &str = "create";
-        pub const UPDATE: &str = "update";
-
-        // pagination args
-        pub const CURSOR: &str = "cursor";
-        pub const TAKE: &str = "take";
-        pub const SKIP: &str = "skip";
-
-        // sorting args
-        pub const ORDER_BY: &str = "orderBy";
-
-        // aggregation args
-        pub const BY: &str = "by";
-        pub const HAVING: &str = "having";
-
-        // raw specific args
-        pub const QUERY: &str = "query";
-        pub const PARAMETERS: &str = "parameters";
-
-        pub const DISTINCT: &str = "distinct";
-
-        // createMany-specific args
-        pub const SKIP_DUPLICATES: &str = "skipDuplicates";
-    }
-
-    pub mod operations {
-        // nested operations
-        pub const CONNECT: &str = "connect";
-        pub const CREATE: &str = "create";
-        pub const CREATE_MANY: &str = "createMany";
-        pub const CONNECT_OR_CREATE: &str = "connectOrCreate";
-        pub const DISCONNECT: &str = "disconnect";
-        pub const UPDATE: &str = "update";
-        pub const UPDATE_MANY: &str = "updateMany";
-        pub const DELETE: &str = "delete";
-        pub const DELETE_MANY: &str = "deleteMany";
-        pub const UPSERT: &str = "upsert";
-        pub const SET: &str = "set";
-
-        // scalar lists
-        pub const PUSH: &str = "push";
-
-        // numbers
-        pub const INCREMENT: &str = "increment";
-        pub const DECREMENT: &str = "decrement";
-        pub const MULTIPLY: &str = "multiply";
-        pub const DIVIDE: &str = "divide";
-    }
-
-    pub mod filters {
-        // scalar filters
-        pub const EQUALS: &str = "equals";
-        pub const CONTAINS: &str = "contains";
-        pub const STARTS_WITH: &str = "startsWith";
-        pub const ENDS_WITH: &str = "endsWith";
-        pub const LOWER_THAN: &str = "lt";
-        pub const LOWER_THAN_OR_EQUAL: &str = "lte";
-        pub const GREATER_THAN: &str = "gt";
-        pub const GREATER_THAN_OR_EQUAL: &str = "gte";
-        pub const IN: &str = "in";
-
-        // legacy filter
-        pub const NOT_IN: &str = "notIn";
-
-        // case-sensitivity filters
-        pub const MODE: &str = "mode";
-        pub const INSENSITIVE: &str = "insensitive";
-        pub const DEFAULT: &str = "default";
-
-        // condition filters
-        pub const AND: &str = "AND";
-        pub const AND_LOWERCASE: &str = "and";
-        pub const OR: &str = "OR";
-        pub const OR_LOWERCASE: &str = "or";
-        pub const NOT: &str = "NOT";
-        pub const NOT_LOWERCASE: &str = "not";
-
-        // List-specific filters
-        pub const HAS: &str = "has";
-        pub const HAS_NONE: &str = "hasNone";
-        pub const HAS_SOME: &str = "hasSome";
-        pub const HAS_EVERY: &str = "hasEvery";
-        pub const IS_EMPTY: &str = "isEmpty";
-
-        // m2m filters
-        pub const EVERY: &str = "every";
-        pub const SOME: &str = "some";
-        pub const NONE: &str = "none";
-
-        // o2m filters
-        pub const IS: &str = "is";
-        pub const IS_NOT: &str = "isNot";
-
-        // aggregation filters
-        pub const COUNT: &str = "count";
-        pub const UNDERSCORE_COUNT: &str = "_count";
-        pub const AVG: &str = "avg";
-        pub const UNDERSCORE_AVG: &str = "_avg";
-        pub const SUM: &str = "sum";
-        pub const UNDERSCORE_SUM: &str = "_sum";
-        pub const MIN: &str = "min";
-        pub const UNDERSCORE_MIN: &str = "_min";
-        pub const MAX: &str = "max";
-        pub const UNDERSCORE_MAX: &str = "_max";
-
-        // json filters
-        pub const PATH: &str = "path";
-        pub const ARRAY_CONTAINS: &str = "array_contains";
-        pub const ARRAY_STARTS_WITH: &str = "array_starts_with";
-        pub const ARRAY_ENDS_WITH: &str = "array_ends_with";
-        pub const STRING_CONTAINS: &str = "string_contains";
-        pub const STRING_STARTS_WITH: &str = "string_starts_with";
-        pub const STRING_ENDS_WITH: &str = "string_ends_with";
-        pub const JSON_TYPE: &str = "json_type";
-    }
-
-    pub mod ordering {
-        pub const SORT_ORDER: &str = "SortOrder";
-        pub const ASC: &str = "asc";
-        pub const DESC: &str = "desc";
-    }
-=======
 pub mod args {
     pub const WHERE: &str = "where";
     pub const DATA: &str = "data";
@@ -224,6 +95,16 @@
     // o2m filters
     pub const IS: &str = "is";
     pub const IS_NOT: &str = "isNot";
+
+    // json filters
+    pub const PATH: &str = "path";
+    pub const ARRAY_CONTAINS: &str = "array_contains";
+    pub const ARRAY_STARTS_WITH: &str = "array_starts_with";
+    pub const ARRAY_ENDS_WITH: &str = "array_ends_with";
+    pub const STRING_CONTAINS: &str = "string_contains";
+    pub const STRING_STARTS_WITH: &str = "string_starts_with";
+    pub const STRING_ENDS_WITH: &str = "string_ends_with";
+    pub const JSON_TYPE: &str = "json_type";
 }
 
 pub mod aggregations {
@@ -248,7 +129,6 @@
 
 pub mod output_fields {
     pub const AFFECTED_COUNT: &str = "count";
->>>>>>> 20dc02b0
 }
 
 pub mod deprecation {

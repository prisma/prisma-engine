use super::*;
use crate::schema::*;
use chrono::prelude::*;
use indexmap::IndexMap;
use prisma_models::TypeHint;
use prisma_value::PrismaValue;
use rust_decimal::{prelude::ToPrimitive, Decimal};
use std::{borrow::Borrow, collections::HashSet, convert::TryFrom, sync::Arc};
use uuid::Uuid;

// todo: validate is one of!

pub struct QueryDocumentParser;

// Todo:
// - Use error collections instead of letting first error win.
// - UUID ids are not encoded in any useful way in the schema.
impl QueryDocumentParser {
    /// Parses and validates a set of selections against a schema (output) object.
    /// On an output object, optional types designate whether or not an output field can be nulled.
    /// In contrast, nullable and optional types on an input object are separate concepts.
    /// The above is the reason we don't need to check nullability here, as it is done by the output
    /// validation in the serialization step.
    pub fn parse_object(
        parent_path: QueryPath,
        selections: &[Selection],
        schema_object: &ObjectTypeStrongRef,
    ) -> QueryParserResult<ParsedObject> {
        let path = parent_path.add(schema_object.name().to_string());

        // Basic invariant not (yet) encoded in the schema: Output objects can't be empty.
        if selections.is_empty() {
            return Err(QueryParserError {
                path,
                error_kind: QueryParserErrorKind::FieldCountError(FieldCountError::new(Some(1), None, 0)),
            });
        }

        selections
            .iter()
            .map(|selection| match schema_object.find_field(selection.name()) {
                Some(ref field) => Self::parse_field(path.clone(), selection, field),
                None => Err(QueryParserError {
                    path: path.add(selection.name().into()),
                    error_kind: QueryParserErrorKind::FieldNotFoundError,
                }),
            })
            .collect::<QueryParserResult<Vec<ParsedField>>>()
            .map(|fields| ParsedObject { fields })
    }

    /// Parses and validates a selection against a schema (output) field.
    fn parse_field(
        parent_path: QueryPath,
        selection: &Selection,
        schema_field: &OutputFieldRef,
    ) -> QueryParserResult<ParsedField> {
        let path = parent_path.add(schema_field.name.clone());

        // Parse and validate all provided arguments for the field
        Self::parse_arguments(path.clone(), schema_field, selection.arguments()).and_then(|arguments| {
            // If the output type of the field is an object type of any form, validate the sub selection as well.
            let nested_fields = schema_field
                .field_type
                .as_object_type()
                .map(|obj| Self::parse_object(path.clone(), selection.nested_selections(), &obj));

            let nested_fields = match nested_fields {
                Some(sub) => Some(sub?),
                None => None,
            };

            Ok(ParsedField {
                name: selection.name().to_string(),
                alias: selection.alias().clone(),
                arguments,
                nested_fields,
                schema_field: Arc::clone(schema_field),
            })
        })
    }

    /// Parses and validates selection arguments against a schema defined field.
    pub fn parse_arguments(
        parent_path: QueryPath,
        schema_field: &OutputFieldRef,
        given_arguments: &[(String, QueryValue)],
    ) -> QueryParserResult<Vec<ParsedArgument>> {
        let left: HashSet<&str> = schema_field.arguments.iter().map(|arg| arg.name.as_str()).collect();
        let right: HashSet<&str> = given_arguments.iter().map(|arg| arg.0.as_str()).collect();
        let diff = Diff::new(&left, &right);

        // All arguments that are not in the schema cause an error.
        diff.right
            .into_iter()
            .map(|extra_arg| {
                Err(QueryParserError {
                    path: parent_path.add(extra_arg.to_string()),
                    error_kind: QueryParserErrorKind::ArgumentNotFoundError,
                })
            })
            .collect::<QueryParserResult<Vec<()>>>()?;

        // Check remaining arguments
        schema_field
            .arguments
            .iter()
            .filter_map(|schema_input_arg| {
                // Match schema argument field to an argument field in the incoming document.
                let selection_arg: Option<(String, QueryValue)> = given_arguments
                    .iter()
                    .find(|given_argument| given_argument.0 == schema_input_arg.name)
                    .cloned();

                let path = parent_path.add(schema_input_arg.name.clone());

                // If optional and not present ignore the field.
                // If present, parse normally.
                // If not present but required, throw a validation error.
                match selection_arg {
                    Some((_, value)) => Some(
                        Self::parse_input_value(path.clone(), value, &schema_input_arg.field_types).map(|value| {
                            ParsedArgument {
                                name: schema_input_arg.name.clone(),
                                value,
                            }
                        }),
                    ),

                    None if !schema_input_arg.is_required => None,
                    _ => Some(Err(QueryParserError {
                        path,
                        error_kind: QueryParserErrorKind::RequiredValueNotSetError,
                    })),
                }
            })
            .collect::<Vec<QueryParserResult<ParsedArgument>>>()
            .into_iter()
            .collect()
    }

    /// Parses and validates a QueryValue against possible input types.
    /// Matching is done in order of definition on the input type. First matching type wins.
    pub fn parse_input_value(
        parent_path: QueryPath,
        value: QueryValue,
        possible_input_types: &[InputType],
    ) -> QueryParserResult<ParsedInputValue> {
        let mut parse_results = vec![];

        for input_type in possible_input_types {
            let value = value.clone();
            let result = match (&value, input_type) {
                // Null handling
                (QueryValue::Null, InputType::Scalar(ScalarType::Null)) => {
                    Ok(ParsedInputValue::Single(PrismaValue::null(TypeHint::Unknown)))
                }
                (QueryValue::Null, _) => Err(QueryParserError {
                    path: parent_path.clone(),
                    error_kind: QueryParserErrorKind::RequiredValueNotSetError,
                }),

                // Scalar handling
                (_, InputType::Scalar(scalar)) => {
                    Self::parse_scalar(&parent_path, value, &scalar).map(ParsedInputValue::Single)
                }

                // Enum handling
                (QueryValue::Enum(_), InputType::Enum(et)) => Self::parse_enum(&parent_path, value, et),
                (QueryValue::String(_), InputType::Enum(et)) => Self::parse_enum(&parent_path, value, et),
                (QueryValue::Boolean(_), InputType::Enum(et)) => Self::parse_enum(&parent_path, value, et),

<<<<<<< HEAD
                // List and object handling.
                (QueryValue::List(values), InputType::List(l)) => {
                    Self::parse_list(&parent_path, values.clone(), &l).map(ParsedInputValue::List)
                }
                (_, InputType::List(l)) => Self::parse_list(&parent_path, vec![value], &l).map(ParsedInputValue::List),
=======
                // List handling.
                (QueryValue::List(values), InputType::List(l)) => {
                    Self::parse_list(&parent_path, values.clone(), &l).map(ParsedInputValue::List)
                }

                // Object handling
>>>>>>> 37b9492b
                (QueryValue::Object(o), InputType::Object(obj)) => {
                    Self::parse_input_object(parent_path.clone(), o.clone(), obj.into_arc()).map(ParsedInputValue::Map)
                }

                // Invalid combinations
                _ => Err(QueryParserError {
                    path: parent_path.clone(),
                    error_kind: QueryParserErrorKind::ValueTypeMismatchError {
                        have: value,
                        want: input_type.clone(),
                    },
                }),
            };

            parse_results.push(result);
        }

        let (successes, mut failures): (Vec<_>, Vec<_>) = parse_results.into_iter().partition(|result| result.is_ok());
        if successes.is_empty() {
            if failures.len() == 1 {
                failures.pop().unwrap()
            } else {
                Err(QueryParserError {
                    path: parent_path,
                    error_kind: QueryParserErrorKind::InputUnionParseError {
                        parsing_errors: failures
                            .into_iter()
                            .map(|err| match err {
                                Err(e) => e,
                                Ok(_) => unreachable!("Expecting to only have Result::Err in the `failures` vector."),
                            })
                            .collect(),
                    },
                })
            }
        } else {
            successes.into_iter().next().unwrap()
        }
    }

    /// Attempts to parse given query value into a concrete PrismaValue based on given scalar type.
    pub fn parse_scalar(
        parent_path: &QueryPath,
        value: QueryValue,
        scalar_type: &ScalarType,
    ) -> QueryParserResult<PrismaValue> {
        match (value, scalar_type.clone()) {
            (QueryValue::String(s), ScalarType::String) => Ok(PrismaValue::String(s)),
            (QueryValue::String(s), ScalarType::DateTime) => {
                Self::parse_datetime(parent_path, s.as_str()).map(PrismaValue::DateTime)
            }
            (QueryValue::String(s), ScalarType::Json) => {
                Ok(PrismaValue::Json(Self::parse_json(parent_path, &s).map(|_| s)?))
            }
            (QueryValue::String(s), ScalarType::JsonList) => Self::parse_json_list(parent_path, &s),
            (QueryValue::String(s), ScalarType::UUID) => {
                Self::parse_uuid(parent_path, s.as_str()).map(PrismaValue::Uuid)
            }
            (QueryValue::Int(i), ScalarType::Float) => Ok(PrismaValue::Float(Decimal::from(i))),
            (QueryValue::Int(i), ScalarType::Int) => Ok(PrismaValue::Int(i)),
            (QueryValue::Float(f), ScalarType::Float) => Ok(PrismaValue::Float(f)),
            (QueryValue::Float(f), ScalarType::Int) => Ok(PrismaValue::Int(f.to_i64().unwrap())),
            (QueryValue::Boolean(b), ScalarType::Boolean) => Ok(PrismaValue::Boolean(b)),

            // All other combinations are value type mismatches.
            (qv, _) => Err(QueryParserError {
                path: parent_path.clone(),
                error_kind: QueryParserErrorKind::ValueTypeMismatchError {
                    have: qv,
                    want: InputType::Scalar(scalar_type.clone()),
                },
            }),
        }
    }

    pub fn parse_datetime(path: &QueryPath, s: &str) -> QueryParserResult<DateTime<Utc>> {
        let fmt = "%Y-%m-%dT%H:%M:%S%.3f";
        Utc.datetime_from_str(s.trim_end_matches('Z'), fmt)
            .map(|dt| DateTime::<Utc>::from_utc(dt.naive_utc(), Utc))
            .map_err(|err| QueryParserError {
                path: path.clone(),
                error_kind: QueryParserErrorKind::ValueParseError(format!(
                    "Invalid DateTime: {} DateTime must adhere to format: %Y-%m-%dT%H:%M:%S%.3f",
                    err
                )),
            })
    }

    // [DTODO] This is likely incorrect or at least using the wrong abstractions.
    pub fn parse_json_list(path: &QueryPath, s: &str) -> QueryParserResult<PrismaValue> {
        let json = Self::parse_json(path, s)?;

        let values = json.as_array().ok_or_else(|| QueryParserError {
            path: path.clone(),
            error_kind: QueryParserErrorKind::AssertionError("JSON parameter needs to be an array".into()),
        })?;

        let mut prisma_values = Vec::with_capacity(values.len());

        for v in values.into_iter() {
            let pv = PrismaValue::try_from(v.clone()).map_err(|_| QueryParserError {
                path: path.clone(),
                error_kind: QueryParserErrorKind::AssertionError("Nested JSON arguments are not supported".into()),
            })?;

            prisma_values.push(pv);
        }

        Ok(PrismaValue::List(prisma_values))
    }

    pub fn parse_json(path: &QueryPath, s: &str) -> QueryParserResult<serde_json::Value> {
        serde_json::from_str(s).map_err(|err| QueryParserError {
            path: path.clone(),
            error_kind: QueryParserErrorKind::ValueParseError(format!("Invalid json: {}", err)),
        })
    }

    pub fn parse_uuid(path: &QueryPath, s: &str) -> QueryParserResult<Uuid> {
        Uuid::parse_str(s).map_err(|err| QueryParserError {
            path: path.clone(),
            error_kind: QueryParserErrorKind::ValueParseError(format!("Invalid UUID: {}", err)),
        })
    }

    pub fn parse_list(
        path: &QueryPath,
        values: Vec<QueryValue>,
        value_type: &InputType,
    ) -> QueryParserResult<Vec<ParsedInputValue>> {
        values
            .into_iter()
            .map(|val| Self::parse_input_value(path.clone(), val, &[value_type.clone()]))
            .collect::<QueryParserResult<Vec<ParsedInputValue>>>()
    }

    pub fn parse_enum(path: &QueryPath, val: QueryValue, typ: &EnumTypeRef) -> QueryParserResult<ParsedInputValue> {
        let raw = match val {
            QueryValue::Enum(s) => s,
            QueryValue::String(s) => s,
            QueryValue::Boolean(b) => if b { "true" } else { "false" }.to_owned(), // Case where a bool was misinterpreted as constant literal
            _ => {
                return Err(QueryParserError {
                    path: path.clone(),
                    error_kind: QueryParserErrorKind::ValueParseError(format!(
                        "Unexpected Enum value type {:?} for enum {}",
                        val,
                        typ.name()
                    )),
                });
            }
        };

        let err = |name: &str| {
            Err(QueryParserError {
                path: path.clone(),
                error_kind: QueryParserErrorKind::ValueParseError(format!(
                    "Enum value '{}' is invalid for enum type {}",
                    raw, name
                )),
            })
        };

        match typ.borrow() {
            EnumType::Internal(i) => match i.map_input_value(&raw) {
                Some(value) => Ok(ParsedInputValue::Single(value)),
                None => err(&i.name),
            },
            EnumType::String(s) => match s.value_for(raw.as_str()) {
                Some(val) => Ok(ParsedInputValue::Single(PrismaValue::String(val.to_owned()))),
                None => err(&s.name),
            },
            EnumType::FieldRef(f) => match f.value_for(raw.as_str()) {
                Some(value) => Ok(ParsedInputValue::ScalarField(value.clone())),
                None => err(&f.name),
            },
        }
    }

    /// Parses and validates an input object recursively.
    pub fn parse_input_object(
        parent_path: QueryPath,
        object: IndexMap<String, QueryValue>,
        schema_object: InputObjectTypeStrongRef,
    ) -> QueryParserResult<ParsedInputMap> {
        let path = parent_path.add(schema_object.name.clone());
        let left: HashSet<&str> = schema_object
            .get_fields()
            .iter()
            .map(|field| field.name.as_str())
            .collect();

        let right: HashSet<&str> = object.keys().map(|k| k.as_str()).collect();
        let diff = Diff::new(&left, &right);

        // First, check that all fields **not** provided in the query (left diff) are optional,
        // i.e. run the validation but disregard the result, or have defaults, in which case the
        // value pair gets added to the result.
        diff.left
            .into_iter()
            .filter_map(|unset_field_name| {
                let field = schema_object.find_field(*unset_field_name).unwrap();
                let path = path.add(field.name.clone());
                let default_pair = field.default_value.clone().map(|def| (&field.name, def));

                // If the input field has a default, add the default to the result.
                // If it's not optional and has no default, a required field has not been provided.
                match default_pair {
                    Some((k, dv)) => {
                        dv.get().map(
                            |pv| match Self::parse_input_value(path, pv.into(), &field.field_types) {
                                Ok(value) => Ok((k.clone(), value)),
                                Err(err) => Err(err),
                            },
                        )
                    }

                    None if field.is_required => Some(Err(QueryParserError {
                        path: path.clone(),
                        error_kind: QueryParserErrorKind::RequiredValueNotSetError,
                    })),

                    _ => None,
                }
            })
            .collect::<QueryParserResult<Vec<_>>>()
            .and_then(|defaults| {
                // Checks all fields on the provided input object. This will catch extra / unknown fields and parsing errors.
                object
                    .into_iter()
                    .map(|(k, v)| match schema_object.find_field(k.as_str()) {
                        Some(field) => Self::parse_input_value(path.add(field.name.clone()), v, &field.field_types)
                            .map(|parsed| (k, parsed)),

                        None => Err(QueryParserError {
                            path: path.add(k),
                            error_kind: QueryParserErrorKind::FieldNotFoundError,
                        }),
                    })
                    .collect::<QueryParserResult<Vec<_>>>()
                    .map(|mut tuples| {
                        tuples.extend(defaults.into_iter());
                        tuples.into_iter().collect()
                    })
            })
            .and_then(|map: ParsedInputMap| {
                let num_fields = map.len();
                let too_many = schema_object
                    .constraints
                    .max_num_fields
                    .map(|max| num_fields > max)
                    .unwrap_or(false);

                let too_few = schema_object
                    .constraints
                    .min_num_fields
                    .map(|min| num_fields < min)
                    .unwrap_or(false);

                if too_many || too_few {
                    Err(QueryParserError {
                        path: path,
                        error_kind: QueryParserErrorKind::FieldCountError(FieldCountError::new(
                            schema_object.constraints.min_num_fields.clone(),
                            schema_object.constraints.max_num_fields.clone(),
                            map.len(),
                        )),
                    })
                } else {
                    Ok(map)
                }
            })
    }
}

#[derive(Debug)]
struct Diff<'a, T: std::cmp::Eq + std::hash::Hash> {
    pub left: Vec<&'a T>,
    pub right: Vec<&'a T>,
    pub equal: Vec<&'a T>,
}

impl<'a, T: std::cmp::Eq + std::hash::Hash> Diff<'a, T> {
    fn new(left_side: &'a HashSet<T>, right_side: &'a HashSet<T>) -> Diff<'a, T> {
        let left: Vec<&T> = left_side.difference(right_side).collect();
        let right: Vec<&T> = right_side.difference(left_side).collect();
        let equal: Vec<&T> = left_side.intersection(right_side).collect();

        Diff { left, right, equal }
    }
}<|MERGE_RESOLUTION|>--- conflicted
+++ resolved
@@ -170,20 +170,12 @@
                 (QueryValue::String(_), InputType::Enum(et)) => Self::parse_enum(&parent_path, value, et),
                 (QueryValue::Boolean(_), InputType::Enum(et)) => Self::parse_enum(&parent_path, value, et),
 
-<<<<<<< HEAD
-                // List and object handling.
-                (QueryValue::List(values), InputType::List(l)) => {
-                    Self::parse_list(&parent_path, values.clone(), &l).map(ParsedInputValue::List)
-                }
-                (_, InputType::List(l)) => Self::parse_list(&parent_path, vec![value], &l).map(ParsedInputValue::List),
-=======
                 // List handling.
                 (QueryValue::List(values), InputType::List(l)) => {
                     Self::parse_list(&parent_path, values.clone(), &l).map(ParsedInputValue::List)
                 }
 
                 // Object handling
->>>>>>> 37b9492b
                 (QueryValue::Object(o), InputType::Object(obj)) => {
                     Self::parse_input_object(parent_path.clone(), o.clone(), obj.into_arc()).map(ParsedInputValue::Map)
                 }

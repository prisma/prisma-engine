--- conflicted
+++ resolved
@@ -79,11 +79,11 @@
                 string_text_text: \"dolphins\"
                 string_text_mediumtext: \"medium dolphins\"
                 string_text_longtext: \"long dolphins\"
-                string_binary_binary: \"hello 2020\"
-                string_blob_tinyblob: \"smol blob\"
-                string_blob_mediumblob: \"average blob\"
-                string_blob_blob: \"very average blob\"
-                string_blob_longblob: \"loong looooong bloooooooob\"
+                # string_binary_binary: \"hello 2020\"
+                # string_blob_tinyblob: \"smol blob\"
+                # string_blob_mediumblob: \"average blob\"
+                # string_blob_blob: \"very average blob\"
+                # string_blob_longblob: \"loong looooong bloooooooob\"
                 string_enum: \"jellicle_cats\"
                 json: \"{\\\"name\\\": null}\"
             }
@@ -141,49 +141,7 @@
 
     // Write the values.
     {
-<<<<<<< HEAD
-        let write = indoc! {
-            "
-            mutation {
-                createOnetypes(
-                    data: {
-                        numeric_integer_tinyint: 12,
-                        numeric_integer_smallint: 350,
-                        numeric_integer_int: 9002,
-                        numeric_integer_bigint: 30000,
-                        numeric_floating_decimal: 3.14
-                        numeric_floating_float: -32.0
-                        numeric_fixed_double: 0.14
-                        numeric_fixed_real: 12.12
-                        numeric_bit: 4
-                        numeric_boolean: true
-                        date_date: \"2020-02-27T00:00:00Z\"
-                        date_datetime: \"2020-02-27T19:10:22Z\"
-                        date_timestamp: \"2020-02-27T19:11:22Z\"
-                        date_time: \"2020-02-20T12:50:01Z\"
-                        date_year: 2012
-                        string_char: \"make dolphins easy\"
-                        string_varchar: \"dolphins of varying characters\"
-                        string_text_tinytext: \"tiny dolphins\"
-                        string_text_text: \"dolphins\"
-                        string_text_mediumtext: \"medium dolphins\"
-                        string_text_longtext: \"long dolphins\"
-                        # string_binary_binary: \"hello 2020\"
-                        # string_binary_varbinary: \"hello 2020\"
-                        # string_blob_tinyblob: \"smol blob\"
-                        # string_blob_mediumblob: \"average blob\"
-                        # string_blob_blob: \"very average blob\"
-                        # string_blob_longblob: \"loong looooong bloooooooob\"
-                        string_enum: \"jellicle_cats\"
-                        json: \"{\\\"name\\\": null}\"
-                    }
-                ) { id }
-            }
-            "
-        };
-=======
         let write = CREATE_ONE_TYPES_QUERY;
->>>>>>> 5ef25a8c
 
         let write_response = engine.request(write).await;
 

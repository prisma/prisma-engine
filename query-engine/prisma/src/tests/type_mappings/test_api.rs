use super::super::test_api::QueryEngine;
use crate::context::PrismaContext;
use quaint::{prelude::Queryable, single::Quaint};

pub type TestResult = anyhow::Result<()>;

pub struct TestApi {
    provider: &'static str,
    database_string: String,
    connection: Quaint,
    is_pgbouncer: bool,
}

impl TestApi {
    fn datasource(&self) -> String {
        format!(
            r#"
                datasource my_db {{
                    provider = "{provider}"
                    url = "{url}"
                }}
            "#,
            provider = self.provider,
            url = self.database_string,
        )
    }

    pub async fn execute_sql(&self, sql: &str) -> anyhow::Result<()> {
        self.connection.execute_raw(sql, &[]).await?;

        Ok(())
    }

    pub async fn introspect_and_start_query_engine(&self) -> anyhow::Result<(DatamodelAssertions, QueryEngine)> {
        let datasource = self.datasource();

        let introspection_result = introspection_core::RpcImpl::introspect_internal(datasource)
            .await
            .map_err(|err| anyhow::anyhow!("{:?}", err.data))?;

<<<<<<< HEAD
        let context = PrismaContext::builder(introspection_result.datamodel.clone())
=======
        let dml = datamodel::parse_datamodel(&schema).unwrap();
        let config = datamodel::parse_configuration(&schema).unwrap();

        let context = PrismaContext::builder(config, dml)
>>>>>>> fa005b84
            .enable_raw_queries(true)
            .force_transactions(self.is_pgbouncer)
            .build()
            .await
            .unwrap();

        let schema = datamodel::parse_datamodel(&introspection_result.datamodel).unwrap();

        Ok((DatamodelAssertions(schema), QueryEngine::new(context)))
    }
}

pub struct DatamodelAssertions(datamodel::Datamodel);

impl DatamodelAssertions {
    pub fn assert_model<F>(self, name: &str, assert_fn: F) -> anyhow::Result<Self>
    where
        F: for<'a> FnOnce(ModelAssertions<'a>) -> anyhow::Result<ModelAssertions<'a>>,
    {
        let model = self
            .0
            .find_model(name)
            .ok_or_else(|| anyhow::anyhow!("Assertion error: could not find model {}", name))?;

        assert_fn(ModelAssertions(model))?;

        Ok(self)
    }
}

pub struct ModelAssertions<'a>(&'a datamodel::dml::Model);

impl<'a> ModelAssertions<'a> {
    pub fn assert_field_type(self, name: &str, r#type: datamodel::dml::ScalarType) -> anyhow::Result<Self> {
        let field = self
            .0
            .find_field(name)
            .ok_or_else(|| anyhow::anyhow!("Assertion error: could not find field {}", name))?;

        anyhow::ensure!(
            field.field_type == datamodel::dml::FieldType::Base(r#type, None),
            "Assertion error: expected the field {} to have type {:?}, but found {:?}",
            field.name,
            r#type,
            &field.field_type,
        );

        Ok(self)
    }

    pub fn assert_field_enum_type(self, name: &str, enum_name: &str) -> anyhow::Result<Self> {
        let field = self
            .0
            .find_field(name)
            .ok_or_else(|| anyhow::anyhow!("Assertion error: could not find field {}", name))?;

        anyhow::ensure!(
            field.field_type == datamodel::dml::FieldType::Enum(enum_name.into()),
            "Assertion error: expected the field {} to have enum type {:?}, but found {:?}",
            field.name,
            enum_name,
            &field.field_type,
        );

        Ok(self)
    }
}

pub async fn mysql_8_test_api(db_name: &str) -> TestApi {
    let mysql_url = test_setup::mysql_8_url(db_name);

    test_setup::create_mysql_database(&mysql_url.parse().unwrap())
        .await
        .unwrap();

    TestApi {
        connection: Quaint::new(&mysql_url).await.unwrap(),
        database_string: mysql_url,
        provider: "mysql",
        is_pgbouncer: false,
    }
}

pub async fn mysql_test_api(db_name: &str) -> TestApi {
    let mysql_url = test_setup::mysql_url(db_name);

    test_setup::create_mysql_database(&mysql_url.parse().unwrap())
        .await
        .unwrap();

    TestApi {
        connection: Quaint::new(&mysql_url).await.unwrap(),
        database_string: mysql_url,
        provider: "mysql",
        is_pgbouncer: false,
    }
}

pub async fn mysql_mariadb_test_api(db_name: &str) -> TestApi {
    let mysql_url = test_setup::mariadb_url(db_name);

    test_setup::create_mysql_database(&mysql_url.parse().unwrap())
        .await
        .unwrap();

    TestApi {
        connection: Quaint::new(&mysql_url).await.unwrap(),
        database_string: mysql_url,
        provider: "mysql",
        is_pgbouncer: false,
    }
}

pub async fn postgres_test_api(db_name: &str) -> TestApi {
    let postgres_url = test_setup::postgres_10_url(db_name);

    test_setup::create_postgres_database(&postgres_url.parse().unwrap())
        .await
        .unwrap();

    TestApi {
        connection: Quaint::new(&postgres_url).await.unwrap(),
        database_string: postgres_url,
        provider: "postgres",
        is_pgbouncer: false,
    }
}

pub async fn postgres9_test_api(db_name: &str) -> TestApi {
    let postgres_url = test_setup::postgres_9_url(db_name);

    test_setup::create_postgres_database(&postgres_url.parse().unwrap())
        .await
        .unwrap();

    TestApi {
        connection: Quaint::new(&postgres_url).await.unwrap(),
        database_string: postgres_url,
        provider: "postgres",
        is_pgbouncer: false,
    }
}

pub async fn postgres11_test_api(db_name: &str) -> TestApi {
    let postgres_url = test_setup::postgres_11_url(db_name);

    test_setup::create_postgres_database(&postgres_url.parse().unwrap())
        .await
        .unwrap();

    TestApi {
        connection: Quaint::new(&postgres_url).await.unwrap(),
        database_string: postgres_url,
        provider: "postgres",
        is_pgbouncer: false,
    }
}

pub async fn postgres12_test_api(db_name: &str) -> TestApi {
    let postgres_url = test_setup::postgres_12_url(db_name);

    test_setup::create_postgres_database(&postgres_url.parse().unwrap())
        .await
        .unwrap();

    TestApi {
        connection: Quaint::new(&postgres_url).await.unwrap(),
        database_string: postgres_url,
        provider: "postgres",
        is_pgbouncer: false,
    }
}<|MERGE_RESOLUTION|>--- conflicted
+++ resolved
@@ -38,21 +38,16 @@
             .await
             .map_err(|err| anyhow::anyhow!("{:?}", err.data))?;
 
-<<<<<<< HEAD
-        let context = PrismaContext::builder(introspection_result.datamodel.clone())
-=======
+        let schema = datamodel::parse_datamodel(&introspection_result.datamodel).unwrap();
         let dml = datamodel::parse_datamodel(&schema).unwrap();
         let config = datamodel::parse_configuration(&schema).unwrap();
 
         let context = PrismaContext::builder(config, dml)
->>>>>>> fa005b84
             .enable_raw_queries(true)
             .force_transactions(self.is_pgbouncer)
             .build()
             .await
             .unwrap();
-
-        let schema = datamodel::parse_datamodel(&introspection_result.datamodel).unwrap();
 
         Ok((DatamodelAssertions(schema), QueryEngine::new(context)))
     }

package writes.nestedMutations.alreadyConverted

import org.scalatest.{FlatSpec, Matchers}
import util.ConnectorCapability.JoinRelationLinksCapability
import util._

class NestedDeleteMutationInsideUpdateSpec extends FlatSpec with Matchers with ApiSpecBase with SchemaBaseV11 {
  override def runOnlyForCapabilities = Set(JoinRelationLinksCapability)

<<<<<<< HEAD
=======
  "a P1! to C1! relation " should "error when deleting the child" in {
    schemaWithRelation(onParent = ChildReq, onChild = ParentReq).test { t =>
      val project = SchemaDsl.fromStringV11() {
        t.datamodel
      }
      database.setup(project)

      val res = server
        .query(
          s"""mutation {
          |  createParent(data: {
          |    p: "p1", p_1: "p", p_2: "1",
          |    childReq: {
          |      create: {c: "c1", c_1: "c", c_2: "1"}
          |    }
          |  }){
          |    ${t.parent.selection}
          |  }
          |}""",
          project
        )

      val parentIdentifier = t.parent.where(res, "data.createParent")

      server.queryThatMustFail(
        s"""
         |mutation {
         |  updateParent(
         |  where: $parentIdentifier
         |  data:{
         |    p: { set: "p2" }, p_1: { set: "p" }, p_2: { set: "2" },
         |    childReq: {delete: true}
         |  }){
         |    childReq {
         |      c
         |    }
         |  }
         |}
      """,
        project,
        errorCode = 2009,
        errorContains =
          "`Mutation.updateParent.data.ParentUpdateInput.childReq.ChildUpdateOneRequiredWithoutParentReqInput.delete`: Field does not exist on enclosing type."
      )
    }
  }

>>>>>>> f00ccd5a
  "a P1! to C1 relation" should "always fail when trying to delete the child" in {
    schemaWithRelation(onParent = ChildReq, onChild = ParentOpt).test { t =>
      val project = SchemaDsl.fromStringV11() {
        t.datamodel
      }
      database.setup(project)

      val res = server
        .query(
          s"""mutation {
          |  createParent(data: {
          |    p: "p1", p_1: "p", p_2: "1",
          |    childReq: {
          |      create: {c: "c1", c_1: "c", c_2: "1"}
          |    }
          |  }){
          |  ${t.parent.selection}
          |  }
          |}""",
          project
        )

      val parentIdentifier = t.parent.where(res, "data.createParent")

      server.queryThatMustFail(
        s"""
         |mutation {
         |  updateParent(
         |  where: $parentIdentifier
         |  data:{
         |    p: { set: "p2" }
         |    childReq: {delete: true}
         |  }){
         |    childReq {
         |      c
         |    }
         |  }
         |}
      """,
        project,
        errorCode = 2009,
        errorContains =
          "`Mutation.updateParent.data.ParentUpdateInput.childReq.ChildUpdateOneRequiredWithoutParentOptInput.delete`: Field does not exist on enclosing type."
      )
    }
  }

  "a P1 to C1  relation " should "work through a nested mutation by id" in {
    schemaWithRelation(onParent = ChildOpt, onChild = ParentOpt).test { t =>
      val project = SchemaDsl.fromStringV11() {
        t.datamodel
      }
      database.setup(project)

      val existingDataRes = server
        .query(
          s"""mutation {
          |  createParent(data: {
          |    p: "existingParent", p_1: "p", p_2: "1",
          |    childOpt: {
          |      create: {c: "existingChild", c_1: "c", c_2: "1"}
          |    }
          |  }){
          |    ${t.parent.selection}
          |  }
          |}""",
          project
        )

      val parentIdentifier = t.parent.where(existingDataRes, "data.createParent")

      val res = server
        .query(
          s"""mutation {
          |  createParent(data: {
          |    p: "p2", p_1: "p", p_2: "2",
          |    childOpt: {
          |      create: {c: "c2",, c_1: "c", c_2: "2"}
          |    }
          |  }){
          |    ${t.parent.selection}
          |  }
          |}""",
          project
        )

      val parentIdentifier2 = t.parent.where(res, "data.createParent")

      val res2 = server.query(
        s"""
         |mutation {
         |  updateParent(
         |  where: $parentIdentifier2
         |  data:{
         |    childOpt: {delete: true}
         |  }){
         |    childOpt {
         |      c
         |    }
         |  }
         |}
      """,
        project
      )

      res2.toString should be("""{"data":{"updateParent":{"childOpt":null}}}""")

      // Verify existing data

      server
        .query(
          s"""
         |{
         |  parent(where: $parentIdentifier ){
         |    childOpt {
         |      c
         |    }
         |  }
         |}
      """,
          project
        )
        .toString should be(s"""{"data":{"parent":{"childOpt":{"c":"existingChild"}}}}""")
    }
  }

  "a P1 to C1  relation" should "error if the nodes are not connected" in {
    schemaWithRelation(onParent = ChildOpt, onChild = ParentOpt).test { t =>
      val project = SchemaDsl.fromStringV11() {
        t.datamodel
      }
      database.setup(project)

      server
        .query(
          s"""mutation {
          |  createChild(data: {c: "c1", c_1: "c", c_2: "1"})
          |  {
          |    ${t.child.selection}
          |  }
          |}""",
          project
        )

      val parentIdentifier = t.parent.where(
        server
          .query(
            s"""mutation {
          |  createParent(data: {p: "p1", p_1: "p", p_2: "1",})
          |  {
          |    ${t.parent.selection}
          |  }
          |}""",
            project
          ),
        "data.createParent"
      )

      server.queryThatMustFail(
        s"""
         |mutation {
         |  updateParent(
         |  where:$parentIdentifier
         |  data:{
         |    childOpt: {delete: true}
         |  }){
         |    childOpt {
         |      c
         |    }
         |  }
         |}
      """,
        project,
        errorCode = 2016,
        errorContains = """[Query Graph] Expected a valid parent ID to be present for a nested delete on a one-to-many relation."""
      )
    }
  }

  "a PM to C1!  relation " should "work" in {
    schemaWithRelation(onParent = ChildList, onChild = ParentReq).test { t =>
      val project = SchemaDsl.fromStringV11() {
        t.datamodel
      }
      database.setup(project)
      val res = server.query(
        s"""mutation {
        |  createParent(data: {
        |    p: "p1", p_1: "p", p_2: "1",
        |    childrenOpt: {
        |      create: [{c: "c1", c_1: "c", c_2: "1"},{c: "c2", c_1: "c", c_2: "2"}]
        |    }
        |  }){
        |    ${t.parent.selection}
        |    childrenOpt {
        |      ${t.child.selection}
        |    }
        |  }
        |}""",
        project
      )

      val parentIdentifier = t.parent.where(res, "data.createParent")

      val childIdentifier = t.child.where(
        server.query(
          s"""query {
                   |  child(where: {c: "c1"}){
                   |    ${t.child.selection}
                   |  }
                   |}""",
          project
        ),
        "data.child"
      )

      server.query(
        s"""
         |mutation {
         |  updateParent(
         |    where: $parentIdentifier
         |    data:{
         |      childrenOpt: {delete: $childIdentifier}
         |    }
         |  ){
         |    childrenOpt {
         |      c
         |    }
         |  }
         |}
      """,
        project
      )

    }
  }

  "a P1 to C1!  relation " should "work" in {
    schemaWithRelation(onParent = ChildOpt, onChild = ParentReq).test { t =>
      val project = SchemaDsl.fromStringV11() {
        t.datamodel
      }
      database.setup(project)
      val parentIdentifier = t.parent.where(
        server.query(
          s"""mutation {
        |  createParent(data: {
        |    p: "p1", p_1: "p", p_2: "1",
        |    childOpt: {
        |      create: {c: "c1", c_1: "c", c_2: "1"}
        |    }
        |  }){
        |    ${t.parent.selection}
        |  }
        |}""",
          project
        ),
        "data.createParent"
      )

      server.query(
        s"""
         |mutation {
         |  updateParent(
         |  where: $parentIdentifier
         |  data:{
         |    childOpt: {delete: true}
         |  }){
         |    childOpt {
         |      c
         |    }
         |  }
         |}
      """,
        project
      )

    }
  }

  "a PM to C1 " should "work" in {
    schemaWithRelation(onParent = ChildList, onChild = ParentOpt).test { t =>
      val project = SchemaDsl.fromStringV11() {
        t.datamodel
      }
      database.setup(project)

      val res = server.query(
        s"""mutation {
          |  createParent(data: {
          |    p: "p1", p_1: "p", p_2: "1",
          |    childrenOpt: {
          |      create: [{c: "c1", c_1: "c", c_2: "1"}, {c: "c2", c_1: "c", c_2: "2"}]
          |    }
          |  }){
          |    ${t.parent.selection}
          |  }
          |}""",
        project
      )

      val parentIdentifier = t.parent.where(res, "data.createParent")
      val childIdentifier = t.child.where(
        server.query(
          s"""query {
             |  child(where: {c: "c1"}){
             |    ${t.child.selection}
             |  }
             |}""",
          project
        ),
        "data.child"
      )

      val res2 = server.query(
        s"""
         |mutation {
         |  updateParent(
         |  where: $parentIdentifier
         |  data:{
         |    childrenOpt: {delete: [$childIdentifier]}
         |  }){
         |    childrenOpt {
         |      c
         |    }
         |  }
         |}
      """,
        project
      )

      res2.toString should be("""{"data":{"updateParent":{"childrenOpt":[{"c":"c2"}]}}}""")
    }
  }

  "a P1! to CM  relation" should "error " in {
    schemaWithRelation(onParent = ChildReq, onChild = ParentList).test { t =>
      val project = SchemaDsl.fromStringV11() {
        t.datamodel
      }
      database.setup(project)

      val res = server.query(
        s"""mutation {
        |  createParent(data: {
        |    p: "p1", p_1: "p", p_2: "1",
        |    childReq: {
        |      create: {c: "c1", c_1: "c", c_2: "1"}
        |    }
        |  }){
        |    ${t.parent.selection}
        |  }
        |}""",
        project
      )

      val parentIdentifier = t.parent.where(res, "data.createParent")

      server.queryThatMustFail(
        s"""
         |mutation {
         |  updateParent(
         |  where: $parentIdentifier
         |  data:{
         |    childReq: {delete: true}
         |  }){
         |    childReq {
         |      c
         |    }
         |  }
         |}
      """,
        project,
        errorCode = 2009,
        errorContains =
          """`Mutation.updateParent.data.ParentUpdateInput.childReq.ChildUpdateOneRequiredWithoutParentsOptInput.delete`: Field does not exist on enclosing type."""
      )
    }
  }

  "a P1 to CM  relation " should "work" taggedAs (IgnoreMsSql) in {
    schemaWithRelation(onParent = ChildOpt, onChild = ParentList).test { t =>
      val project = SchemaDsl.fromStringV11() {
        t.datamodel
      }
      database.setup(project)

      val res = server.query(
        s"""mutation {
        |  createParent(data: {
        |    p: "p1", p_1: "p", p_2: "1",
        |    childOpt: {
        |      create: {c: "c1", c_1: "c", c_2: "1"}
        |    }
        |  }){
        |    ${t.parent.selection}
        |  }
        |}""",
        project
      )

      val parentIdentifier = t.parent.where(res, "data.createParent")

      val res2 = server.query(
        s"""
         |mutation {
         |  updateParent(
         |    where: $parentIdentifier
         |    data:{
         |    childOpt: {delete: true}
         |  }){
         |    childOpt{
         |      c
         |    }
         |  }
         |}
      """,
        project
      )

      res2.toString should be("""{"data":{"updateParent":{"childOpt":null}}}""")

      server.query(s"""query{children{c, parentsOpt{p}}}""", project).toString should be("""{"data":{"children":[]}}""")

    }
  }

  "a PM to CM  relation" should "work" taggedAs (IgnoreMongo) in {
    schemaWithRelation(onParent = ChildList, onChild = ParentList).test { t =>
      val project = SchemaDsl.fromStringV11() {
        t.datamodel
      }
      database.setup(project)

      val res = server.query(
        s"""mutation {
        |  createParent(data: {
        |    p: "otherParent", p_1: "p", p_2: "1",
        |    childrenOpt: {
        |      create: [{c: "otherChild", c_1: "c", c_2: "1"}]
        |    }
        |  }){
        |    childrenOpt{
        |       ${t.child.selection}
        |    }
        |  }
        |}""",
        project
      )

      val childIdentifier = t.child.whereFirst(res, "data.createParent.childrenOpt")

      val res2 = server.query(
        s"""mutation {
        |  createParent(data: {
        |    p: "p2", p_1: "p", p_2: "2",
        |    childrenOpt: {
        |      create: [{c: "c2", c_1: "c", c_2: "2"},{c: "c3", c_1: "c", c_2: "3"},{c: "c4", c_1: "c", c_2: "4"}]
        |    }
        |  }){
        |  ${t.parent.selection}
        |  }
        |}""",
        project
      )

      val parentIdentifier2 = t.parent.where(res2, "data.createParent")

      val child = server.query(
        s"""query {
           |  child(where: {c: "c2"}){
           |    ${t.child.selection}
           |  }
           |}""",
        project
      )

      val childIdentifier2 = t.child.where(child, "data.child")

      server.queryThatMustFail(
        s"""
         |mutation {
         |  updateParent(
         |  where: $parentIdentifier2
         |  data:{
         |    childrenOpt: {delete: [$childIdentifier2, $childIdentifier]}
         |  }){
         |    childrenOpt{
         |      c
         |    }
         |  }
         |}
      """,
        project,
        errorCode = 2017,
        errorContains = """The records for relation `ChildToParent` between the `Parent` and `Child` models are not connected."""
      )

      val res3 = server.query(
        s"""
         |mutation {
         |  updateParent(
         |  where: $parentIdentifier2
         |  data:{
         |    childrenOpt: {delete: [$childIdentifier2]}
         |  }){
         |    childrenOpt{
         |      c
         |    }
         |  }
         |}
      """,
        project
      )

      res3.toString should be("""{"data":{"updateParent":{"childrenOpt":[{"c":"c3"},{"c":"c4"}]}}}""")

      server.query(s"""query{child(where:{c:"c4"}){c, parentsOpt{p}}}""", project).toString should be(
        """{"data":{"child":{"c":"c4","parentsOpt":[{"p":"p2"}]}}}""")

      server.query(s"""query{child(where:{c:"otherChild"}){c, parentsOpt{p}}}""", project).toString should be(
        """{"data":{"child":{"c":"otherChild","parentsOpt":[{"p":"otherParent"}]}}}""")

    }
  }

  "a PM to CM  relation" should "error on invalid child" in {
    schemaWithRelation(onParent = ChildList, onChild = ParentList).test { t =>
      val project = SchemaDsl.fromStringV11() {
        t.datamodel
      }
      database.setup(project)

      val res = server.query(
        s"""mutation {
        |  createParent(data: {
        |    p: "otherParent", p_1: "p", p_2: "1",
        |    childrenOpt: {
        |      create: [{c: "otherChild", c_1: "c", c_2: "1"}]
        |    }
        |  }){
        |    childrenOpt{
        |       ${t.child.selection}
        |    }
        |  }
        |}""",
        project
      )

      val childIdentifier = t.child.whereFirst(res, "data.createParent.childrenOpt")

      val res2 = server.query(
        s"""mutation {
        |  createParent(data: {
        |    p: "p2", p_1: "p", p_2: "2",
        |    childrenOpt: {
        |      create: [{c: "c2", c_1: "c", c_2: "2"},{c: "c3", c_1: "c", c_2: "3"},{c: "c4", c_1: "c", c_2: "4"}]
        |    }
        |  }){
        |    ${t.parent.selection}
        |  }
        |}""",
        project
      )

      val parentIdentifier = t.parent.where(res2, "data.createParent")

      val childIdentifier2 = t.child.where(
        server.query(
          s"""query {
             |  child(where: {c: "c2"}){
             |    ${t.child.selection}
             |  }
             |}""",
          project
        ),
        "data.child"
      )

      server.queryThatMustFail(
        s"""
         |mutation {
         |  updateParent(
         |  where: $parentIdentifier
         |  data:{
         |    childrenOpt: {delete: [$childIdentifier, $childIdentifier2]}
         |  }){
         |    childrenOpt{
         |      c
         |    }
         |  }
         |}
      """,
        project,
        errorCode = 2017,
        errorContains = """The records for relation `ChildToParent` between the `Parent` and `Child` models are not connected"""
      )
    }
  }

  "a PM to CM  relation" should "work for correct children" in {
    schemaWithRelation(onParent = ChildList, onChild = ParentList).test { t =>
      val project = SchemaDsl.fromStringV11() {
        t.datamodel
      }
      database.setup(project)

      server.query(
        """mutation {
        |  createParent(data: {
        |    p: "otherParent", p_1: "p", p_2: "1",
        |    childrenOpt: {
        |      create: [{c: "otherChild", c_1: "c", c_2: "1"}]
        |    }
        |  }){
        |    childrenOpt{
        |       c
        |    }
        |  }
        |}""",
        project
      )

      val res = server.query(
        s"""mutation {
        |  createParent(data: {
        |    p: "p2", p_1: "p", p_2: "2",
        |    childrenOpt: {
        |      create: [{c: "c2", c_1: "c", c_2: "2"},{c: "c3", c_1: "c", c_2: "3"},{c: "c4", c_1: "c", c_2: "4"}]
        |    }
        |  }){
        |    ${t.parent.selection}
        |  }
        |}""",
        project
      )

      val parentIdentifier = t.parent.where(res, "data.createParent")

      val childIdentifier2 = t.child.where(
        server.query(
          s"""query {
             |  child(where: {c: "c2"}){
             |    ${t.child.selection}
             |  }
             |}""",
          project
        ),
        "data.child"
      )

      val childIdentifier3 = t.child.where(
        server.query(
          s"""query {
             |  child(where: {c: "c3"}){
             |    ${t.child.selection}
             |  }
             |}""",
          project
        ),
        "data.child"
      )

      val res2 = server.query(
        s"""
         |mutation {
         |  updateParent(
         |  where: $parentIdentifier
         |  data:{
         |    childrenOpt: {delete: [$childIdentifier2, $childIdentifier3]}
         |  }){
         |    childrenOpt{
         |      c
         |    }
         |  }
         |}
      """,
        project
      )

      res2.toString should be("""{"data":{"updateParent":{"childrenOpt":[{"c":"c4"}]}}}""")

      server.query(s"""query{parents {p, childrenOpt{c}}}""", project).toString should be(
        """{"data":{"parents":[{"p":"otherParent","childrenOpt":[{"c":"otherChild"}]},{"p":"p2","childrenOpt":[{"c":"c4"}]}]}}""")

      server.query(s"""query{child(where:{c:"c4"}){c, parentsOpt{p}}}""", project).toString should be(
        """{"data":{"child":{"c":"c4","parentsOpt":[{"p":"p2"}]}}}""")

      server.query(s"""query{child(where:{c:"otherChild"}){c, parentsOpt{p}}}""", project).toString should be(
        """{"data":{"child":{"c":"otherChild","parentsOpt":[{"p":"otherParent"}]}}}""")

    }
  }

  // OTHER DATAMODELS

  "a PM to CM relation" should "delete fail if other req relations would be violated" ignore {
    val project = SchemaDsl.fromStringV11() {
      s"""
        |model Parent{
        | id          String @id @default(cuid())
        | p           String @unique
        | childrenOpt Child[] $relationInlineAttribute
        |}
        |
        |model Child{
        | id         String   @id @default(cuid())
        | c          String   @unique
        | parentsOpt Parent[]
        | otherReq   Other    @relation(references: [id])
        |}
        |
        |model Other{
        | id       String @id @default(cuid())
        | o        String @unique
        | childReq Child
        |}
      """
    }

    database.setup(project)

    server.query(
      """mutation {
        |  createOther(data: {
        |    o: "o1"
        |    childReq: {
        |      create: {c: "c1"}
        |    }
        |  }){
        |    o
        |  }
        |}""",
      project
    )

    server.query(
      """mutation {
        |  createParent(data: {
        |    p: "p1"
        |    childrenOpt: {
        |      connect: {c: "c1"}
        |    }
        |  }){
        |    p
        |  }
        |}""",
      project
    )

    server.queryThatMustFail(
      s"""
         |mutation {
         |  updateParent(
         |  where: { p: "p1"}
         |  data:{
         |    childrenOpt: {delete: [{c: "c1"}]}
         |  }){
         |    childrenOpt{
         |      c
         |    }
         |  }
         |}
      """,
      project,
      errorCode = 2014,
      errorContains = """The change you are trying to make would violate the required relation 'ChildToOther' between the `Child` and `Other` models."""
    )

  }

  "a PM to CM  relation" should "delete the child from other relations as well" ignore {
    val project = SchemaDsl.fromStringV11() {
      s"""
        |model Parent{
        | id          String  @id @default(cuid())
        | p           String  @unique
        | childrenOpt Child[] $relationInlineAttribute
        |}
        |
        |model Child{
        | id         String   @id @default(cuid())
        | c          String   @unique
        | parentsOpt Parent[]
        | otherOpt   Other?   @relation(references: [id])
        |}
        |
        |model Other{
        | id       String @id @default(cuid())
        | o        String @unique
        | childOpt Child?
        |}
      """
    }

    database.setup(project)

    server.query(
      """mutation {
        |  createOther(data: {
        |    o: "o1"
        |    childOpt: {
        |      create: {c: "c1"}
        |    }
        |  }){
        |    o
        |  }
        |}""",
      project
    )

    server.query(
      """mutation {
        |  createParent(data: {
        |    p: "p1"
        |    childrenOpt: {
        |      connect: {c: "c1"}
        |    }
        |  }){
        |    p
        |  }
        |}""",
      project
    )

    val res = server.query(
      s"""
         |mutation {
         |  updateParent(
         |  where: { p: "p1"}
         |  data:{
         |    childrenOpt: {delete: [{c: "c1"}]}
         |  }){
         |    childrenOpt{
         |      c
         |    }
         |  }
         |}
      """,
      project
    )

    res.toString should be("""{"data":{"updateParent":{"childrenOpt":[]}}}""")

    server.query(s"""query{children{c, parentsOpt{p}}}""", project).toString should be("""{"data":{"children":[]}}""")

  }

  "a one to many relation" should "be deletable by id through a nested mutation" ignore {
    val project = SchemaDsl.fromStringV11() {
      s"""
        |model Todo{
        | id        String    @id @default(cuid())
        | comments  Comment[] $relationInlineAttribute
        |}
        |
        |model Comment{
        | id   String  @id @default(cuid())
        | text String?
        | todo Todo?
        |}
      """
    }

    database.setup(project)

    val otherCommentId = server
      .query(
        """mutation {
        |  createComment(
        |    data: {
        |      text: "otherComment"
        |    }
        |  ){
        |    id
        |  }
        |}""",
        project
      )
      .pathAsString("data.createComment.id")

    val createResult = server.query(
      """mutation {
        |  createTodo(
        |    data: {
        |      comments: {
        |        create: [{text: "comment1"}, {text: "comment2"}]
        |      }
        |    }
        |  ){
        |    id
        |    comments { id }
        |  }
        |}""",
      project
    )

    val todoId     = createResult.pathAsString("data.createTodo.id")
    val comment1Id = createResult.pathAsString("data.createTodo.comments.[0].id")
    val comment2Id = createResult.pathAsString("data.createTodo.comments.[1].id")

    val result = server.query(
      s"""mutation {
         |  updateTodo(
         |    where: {
         |      id: "$todoId"
         |    }
         |    data:{
         |      comments: {
         |        delete: [{id: "$comment1Id"}, {id: "$comment2Id"}]
         |      }
         |    }
         |  ){
         |    comments {
         |      text
         |    }
         |  }
         |}
      """,
      project
    )

    server.queryThatMustFail(
      s"""mutation {
         |  updateTodo(
         |    where: {
         |      id: "$todoId"
         |    }
         |    data:{
         |      comments: {
         |        delete: [{id: "$otherCommentId"}]
         |      }
         |    }
         |  ){
         |    comments {
         |      text
         |    }
         |  }
         |}
      """,
      project,
      errorCode = 2017,
      errorContains = """The records for relation `CommentToTodo` between the `Todo` and `Comment` models are not connected."""
    )

    mustBeEqual(result.pathAsJsValue("data.updateTodo.comments").toString, """[]""")

    val query = server.query("""{ comments { text }}""", project)
    mustBeEqual(query.toString, """{"data":{"comments":[{"text":"otherComment"}]}}""")

  }

  "a one to many relation" should "be deletable by any unique argument through a nested mutation" ignore {
    val project = SchemaDsl.fromStringV11() {
      s"""
        |model Todo{
        | id       String    @id @default(cuid())
        | comments Comment[] $relationInlineAttribute
        |}
        |
        |model Comment{
        | id    String  @id @default(cuid())
        | text  String?
        | alias String  @unique
        | todo  Todo?
        |}
      """
    }

    database.setup(project)

    val createResult = server.query(
      """mutation {
        |  createTodo(
        |    data: {
        |      comments: {
        |        create: [{text: "comment1", alias: "alias1"}, {text: "comment2", alias: "alias2"}]
        |      }
        |    }
        |  ){
        |    id
        |    comments { id }
        |  }
        |}""",
      project
    )
    val todoId = createResult.pathAsString("data.createTodo.id")

    val result = server.query(
      s"""mutation {
         |  updateTodo(
         |    where: {
         |      id: "$todoId"
         |    }
         |    data:{
         |      comments: {
         |        delete: [{alias: "alias1"}, {alias: "alias2"}]
         |      }
         |    }
         |  ){
         |    comments {
         |      text
         |    }
         |  }
         |}
      """,
      project
    )

    mustBeEqual(result.pathAsJsValue("data.updateTodo.comments").toString, """[]""")

    val query = server.query("""{ comments { id }}""", project)
    mustBeEqual(query.toString, """{"data":{"comments":[]}}""")

  }

  "a many to one relation" should "be deletable by id through a nested mutation" ignore {

    val project = SchemaDsl.fromStringV11() {
      s"""
        |model Todo{
        | id       String    @id @default(cuid())
        | comments Comment[] $relationInlineAttribute
        |}
        |
        |model Comment{
        | id   String @id @default(cuid())
        | text String?
        | todo Todo?
        |}
      """
    }

    database.setup(project)

    val existingCreateResult = server.query(
      """mutation {
        |  createTodo(
        |    data: {
        |      comments: {
        |        create: [{text: "otherComment"}]
        |      }
        |    }
        |  ){
        |    id
        |    comments { id }
        |  }
        |}""",
      project
    )
    val existingTodoId    = existingCreateResult.pathAsString("data.createTodo.id")
    val existingCommentId = existingCreateResult.pathAsString("data.createTodo.comments.[0].id")

    val createResult = server.query(
      """mutation {
        |  createTodo(
        |    data: {
        |      comments: {
        |        create: [{text: "comment1"}]
        |      }
        |    }
        |  ){
        |    id
        |    comments { id }
        |  }
        |}""",
      project
    )
    val todoId    = createResult.pathAsString("data.createTodo.id")
    val commentId = createResult.pathAsString("data.createTodo.comments.[0].id")

    val result = server.query(
      s"""
         |mutation {
         |  updateComment(
         |    where: {
         |      id: "$commentId"
         |    }
         |    data: {
         |      todo: {
         |        delete: true
         |      }
         |    }
         |  ){
         |    todo {
         |      id
         |    }
         |  }
         |}
      """,
      project
    )
    mustBeEqual(result.pathAsJsValue("data.updateComment").toString, """{"todo":null}""")

    val query = server.query("""{ todoes { id comments { id } }}""", project)
    mustBeEqual(query.toString, s"""{"data":{"todoes":[{"id":"$existingTodoId","comments":[{"id":"$existingCommentId"}]}]}}""")
  }

  "one2one relation both exist and are connected" should "be deletable by id through a nested mutation" ignore {
    val project = SchemaDsl.fromStringV11() {
      """
        |model Todo{
        | id    String  @id @default(cuid())
        | title String?
        | note  Note?   @relation(references: [id])
        |}
        |
        |model Note{
        | id   String  @id @default(cuid())
        | text String?
        | todo Todo?
        |}
      """
    }

    database.setup(project)

    val createResult = server.query(
      """mutation {
        |  createNote(
        |    data: {
        |      todo: {
        |        create: { title: "the title" }
        |      }
        |    }
        |  ){
        |    id
        |    todo { id }
        |  }
        |}""",
      project
    )
    val noteId = createResult.pathAsString("data.createNote.id")
    val todoId = createResult.pathAsString("data.createNote.todo.id")

    val result = server.query(
      s"""
         |mutation {
         |  updateNote(
         |    where: {
         |      id: "$noteId"
         |    }
         |    data: {
         |      todo: {
         |        delete: true
         |      }
         |    }
         |  ){
         |    todo {
         |      title
         |    }
         |  }
         |}
      """,
      project
    )
    mustBeEqual(result.pathAsJsValue("data.updateNote").toString, """{"todo":null}""")

    val query = server.query("""{ todoes { id }}""", project)
    mustBeEqual(query.toString, """{"data":{"todoes":[]}}""")
  }

  "one2one relation both exist and are connected" should "be deletable by unique field through a nested mutation" ignore {
    val project = SchemaDsl.fromStringV11() {
      """
        |model Todo{
        | id    String @id @default(cuid())
        | title String @unique
        | note  Note?  @relation(references: [id])
        |}
        |
        |model Note{
        | id   String @id @default(cuid())
        | text String @unique
        | todo Todo?
        |}
      """
    }
    database.setup(project)

    val createResult = server.query(
      """mutation {
        |  createNote(
        |    data: {
        |      text: "FirstUnique"
        |      todo: {
        |        create: { title: "the title" }
        |      }
        |    }
        |  ){
        |    id
        |  }
        |}""",
      project
    )

    val result = server.query(
      s"""
         |mutation {
         |  updateNote(
         |    where: {
         |      text: "FirstUnique"
         |    }
         |    data: {
         |      todo: {
         |        delete: true
         |      }
         |    }
         |  ){
         |    todo {
         |      title
         |    }
         |  }
         |}
      """,
      project
    )

    mustBeEqual(result.pathAsJsValue("data.updateNote").toString, """{"todo":null}""")

    val query = server.query("""{ todoes { id }}""", project)
    mustBeEqual(query.toString, """{"data":{"todoes":[]}}""")

    val query2 = server.query("""{ notes { text }}""", project)
    mustBeEqual(query2.toString, """{"data":{"notes":[{"text":"FirstUnique"}]}}""")
  }

  "a one to one relation" should "not do a nested delete by id if the nested node does not exist" ignore {
    val project = SchemaDsl.fromStringV11() {
      """
        |model Todo{
        | id    String  @id @default(cuid())
        | title String?
        | note  Note?   @relation(references: [id])
        |}
        |
        |model Note{
        | id   String  @id @default(cuid())
        | text String?
        | todo Todo?
        |}
      """
    }
    database.setup(project)

    val createResult = server.query(
      """mutation {
        |  createNote(
        |    data: {
        |      text: "Note"
        |    }
        |  ){
        |    id
        |    todo { id }
        |  }
        |}""",
      project
    )
    val noteId = createResult.pathAsString("data.createNote.id")

    val result = server.queryThatMustFail(
      s"""
         |mutation {
         |  updateNote(
         |    where: {id: "$noteId"}
         |    data: {
         |      todo: {
         |        delete: true
         |      }
         |    }
         |  ){
         |    todo {
         |      title
         |    }
         |  }
         |}
      """,
      project,
      errorCode = 2016,
      errorContains = """"[Query Graph] Expected a valid parent ID to be present for a nested delete on a one-to-many relation."""
    )

    val query = server.query("""{ todoes { title }}""", project)
    mustBeEqual(query.toString, """{"data":{"todoes":[]}}""")

    val query2 = server.query("""{ notes { text }}""", project)
    mustBeEqual(query2.toString, """{"data":{"notes":[{"text":"Note"}]}}""")
  }

  "a deeply nested mutation" should "execute all levels of the mutation if there are only node edges on the path" ignore {
    val project = SchemaDsl.fromStringV11() { s"""model Top {
                                             |  id      String @id @default(cuid())
                                             |  nameTop String @unique
                                             |  middles Middle[] $relationInlineAttribute
                                             |}
                                             |
                                             |model Middle {
                                             |  id         String @id @default(cuid())
                                             |  nameMiddle String @unique
                                             |  tops       Top[]
                                             |  bottoms    Bottom[] $relationInlineAttribute
                                             |}
                                             |
                                             |model Bottom {
                                             |  id         String   @id @default(cuid())
                                             |  nameBottom String   @unique
                                             |  middles    Middle[]
                                             |}""" }
    database.setup(project)

    val createMutation =
      """
        |mutation  {
        |  createTop(data: {
        |    nameTop: "the top",
        |    middles: {
        |      create:[
        |        {
        |          nameMiddle: "the middle"
        |          bottoms: {
        |            create: [{ nameBottom: "the bottom"}, { nameBottom: "the second bottom"}]
        |          }
        |        },
        |        {
        |          nameMiddle: "the second middle"
        |          bottoms: {
        |            create: [{nameBottom: "the third bottom"},{nameBottom: "the fourth bottom"}]
        |          }
        |        }
        |     ]
        |    }
        |  }) {id}
        |}
      """

    server.query(createMutation, project)

    val updateMutation =
      s"""
         |mutation b {
         |  updateTop(
         |    where: { nameTop: "the top" }
         |    data: {
         |      nameTop: { set: "updated top" }
         |      middles: {
         |        update: [
         |          {
         |            where: { nameMiddle: "the middle" }
         |            data: {
         |              nameMiddle: { set: "updated middle" }
         |              bottoms: { delete: [{ nameBottom: "the bottom" }] }
         |            }
         |          }
         |        ]
         |      }
         |    }
         |  ) {
         |    nameTop
         |    middles(orderBy: { id: asc }) {
         |      nameMiddle
         |      bottoms(orderBy: { id: asc }) {
         |        nameBottom
         |      }
         |    }
         |  }
         |}
      """

    val result = server.query(updateMutation, project)

    result.toString should be(
      """{"data":{"updateTop":{"nameTop":"updated top","middles":[{"nameMiddle":"updated middle","bottoms":[{"nameBottom":"the second bottom"}]},{"nameMiddle":"the second middle","bottoms":[{"nameBottom":"the third bottom"},{"nameBottom":"the fourth bottom"}]}]}}}""")
  }

  "a deeply nested mutation" should "execute all levels of the mutation if there are only node edges on the path and there are no backrelations" ignore {
    val project = SchemaDsl.fromStringV11() { s"""model Top {
                                             |  id      String   @id @default(cuid())
                                             |  nameTop String   @unique
                                             |  middles Middle[] $relationInlineAttribute
                                             |}
                                             |
                                             |model Middle {
                                             |  id         String   @id @default(cuid())
                                             |  nameMiddle String   @unique
                                             |  bottoms    Bottom[] $relationInlineAttribute
                                             |}
                                             |
                                             |model Bottom {
                                             |  id         String @id @default(cuid())
                                             |  nameBottom String @unique
                                             |}""" }
    database.setup(project)

    val createMutation =
      """
        |mutation  {
        |  createTop(data: {
        |    nameTop: "the top",
        |    middles: {
        |      create:[
        |        {
        |          nameMiddle: "the middle"
        |          bottoms: {
        |            create: [{ nameBottom: "the bottom"}, { nameBottom: "the second bottom"}]
        |          }
        |        },
        |        {
        |          nameMiddle: "the second middle"
        |          bottoms: {
        |            create: [{nameBottom: "the third bottom"},{nameBottom: "the fourth bottom"}]
        |          }
        |        }
        |     ]
        |    }
        |  }) {id}
        |}
      """

    server.query(createMutation, project)

    val updateMutation =
      s"""
         |mutation b {
         |  updateTop(
         |    where: { nameTop: "the top" }
         |    data: {
         |      nameTop: { set: "updated top" }
         |      middles: {
         |        update: [
         |          {
         |            where: { nameMiddle: "the middle" }
         |            data: {
         |              nameMiddle: { set: "updated middle" }
         |              bottoms: { delete: [{ nameBottom: "the bottom" }] }
         |            }
         |          }
         |        ]
         |      }
         |    }
         |  ) {
         |    nameTop
         |    middles(orderBy: { id: asc }) {
         |      nameMiddle
         |      bottoms {
         |        nameBottom
         |      }
         |    }
         |  }
         |}
      """

    val result = server.query(updateMutation, project)

    result.toString should be(
      """{"data":{"updateTop":{"nameTop":"updated top","middles":[{"nameMiddle":"updated middle","bottoms":[{"nameBottom":"the second bottom"}]},{"nameMiddle":"the second middle","bottoms":[{"nameBottom":"the third bottom"},{"nameBottom":"the fourth bottom"}]}]}}}""")
  }

  "a deeply nested mutation" should "execute all levels of the mutation if there are model and node edges on the path " ignore {
    val project = SchemaDsl.fromStringV11() { s"""model Top {
                                             |  id      String @id @default(cuid())
                                             |  nameTop String @unique
                                             |  middles Middle[] $relationInlineAttribute
                                             |}
                                             |
                                             |model Middle {
                                             |  id         String  @id @default(cuid())
                                             |  nameMiddle String  @unique
                                             |  tops       Top[]
                                             |  bottom     Bottom? @relation(references: [id])
                                             |}
                                             |
                                             |model Bottom {
                                             |  id         String  @id @default(cuid())
                                             |  nameBottom String  @unique
                                             |  middle     Middle?
                                             |}""" }
    database.setup(project)

    val createMutation =
      """
        |mutation  {
        |  createTop(data: {
        |    nameTop: "the top",
        |    middles: {
        |      create:[
        |        {
        |          nameMiddle: "the middle"
        |          bottom: {create: { nameBottom: "the bottom"}}
        |        },
        |        {
        |          nameMiddle: "the second middle"
        |          bottom: {create: { nameBottom: "the second bottom"}}
        |        }
        |     ]
        |    }
        |  }) {id}
        |}
      """

    server.query(createMutation, project)

    val updateMutation =
      s"""
         |mutation b {
         |  updateTop(
         |    where: { nameTop: "the top" }
         |    data: {
         |      nameTop: { set: "updated top" }
         |      middles: {
         |        update: [
         |          {
         |            where: { nameMiddle: "the middle" }
         |            data: {
         |              nameMiddle: { set: "updated middle" }
         |              bottom: { delete: true }
         |            }
         |          }
         |        ]
         |      }
         |    }
         |  ) {
         |    nameTop
         |    middles(orderBy: { id: asc }) {
         |      nameMiddle
         |      bottom {
         |        nameBottom
         |      }
         |    }
         |  }
         |}
      """

    val result = server.query(updateMutation, project)

    result.toString should be(
      """{"data":{"updateTop":{"nameTop":"updated top","middles":[{"nameMiddle":"updated middle","bottom":null},{"nameMiddle":"the second middle","bottom":{"nameBottom":"the second bottom"}}]}}}""")
  }

  "a deeply nested mutation" should "execute all levels of the mutation if there are model and node edges on the path  and back relations are missing and node edges follow model edges" ignore {
    val project = SchemaDsl.fromStringV11() { s"""model Top {
                                             |  id      String  @id @default(cuid())
                                             |  nameTop String  @unique
                                             |  middle  Middle? @relation(references: [id])
                                             |}
                                             |
                                             |model Middle {
                                             |  id         String  @id @default(cuid())
                                             |  nameMiddle String  @unique
                                             |  bottom     Bottom? @relation(references: [id])
                                             |}
                                             |
                                             |model Bottom {
                                             |  id         String  @id @default(cuid())
                                             |  nameBottom String  @unique
                                             |  below      Below[] $relationInlineAttribute
                                             |}
                                             |
                                             |model Below {
                                             |  id        String @id @default(cuid())
                                             |  nameBelow String @unique
                                             |}""" }
    database.setup(project)

    val createMutation =
      """
        |mutation a {
        |  createTop(data: {
        |    nameTop: "the top",
        |    middle: {
        |      create:
        |        {
        |          nameMiddle: "the middle"
        |          bottom: {
        |            create: { nameBottom: "the bottom"
        |            below: {
        |            create: [{ nameBelow: "below"}, { nameBelow: "second below"}]}
        |        }}}
        |        }
        |  }) {id}
        |}
      """

    server.query(createMutation, project)

    val updateMutation =
      s"""
         |mutation b {
         |  updateTop(
         |    where: { nameTop: "the top" }
         |    data: {
         |      nameTop: { set: "updated top" }
         |      middle: {
         |        update: {
         |          nameMiddle: { set: "updated middle" }
         |          bottom: {
         |            update: {
         |              nameBottom: { set: "updated bottom" }
         |              below: { delete: { nameBelow: "below" } }
         |            }
         |          }
         |        }
         |      }
         |    }
         |  ) {
         |    nameTop
         |    middle {
         |      nameMiddle
         |      bottom {
         |        nameBottom
         |        below {
         |          nameBelow
         |        }
         |      }
         |    }
         |  }
         |}
      """

    val result = server.query(updateMutation, project)

    result.toString should be(
      """{"data":{"updateTop":{"nameTop":"updated top","middle":{"nameMiddle":"updated middle","bottom":{"nameBottom":"updated bottom","below":[{"nameBelow":"second below"}]}}}}}""")
  }

  "a deeply nested mutation" should "execute all levels of the mutation if there are only model edges on the path" ignore {
    val project = SchemaDsl.fromStringV11() { """model Top {
                                             |  id      String  @id @default(cuid())
                                             |  nameTop String  @unique
                                             |  middle  Middle? @relation(references: [id])
                                             |}
                                             |
                                             |model Middle {
                                             |  id         String @id @default(cuid())
                                             |  nameMiddle String @unique
                                             |  top        Top?
                                             |  bottom     Bottom? @relation(references: [id])
                                             |}
                                             |
                                             |model Bottom {
                                             |  id         String  @id @default(cuid())
                                             |  middle     Middle?
                                             |  nameBottom String  @unique
                                             |}""" }
    database.setup(project)

    val createMutation =
      """
        |mutation  {
        |  createTop(data: {
        |    nameTop: "the top",
        |    middle: {
        |      create:
        |        {
        |          nameMiddle: "the middle"
        |          bottom: {
        |            create: {
        |              nameBottom: "the bottom"
        |            }
        |          }
        |        }
        |    }
        |  }) {id}
        |}
      """

    server.query(createMutation, project)

    val updateMutation =
      s"""
         |mutation {
         |  updateTop(
         |    where: { nameTop: "the top" }
         |    data: {
         |      nameTop: { set: "updated top" }
         |      middle: {
         |        update: {
         |          nameMiddle: { set: "updated middle" }
         |          bottom: { delete: true }
         |        }
         |      }
         |    }
         |  ) {
         |    nameTop
         |    middle {
         |      nameMiddle
         |      bottom {
         |        nameBottom
         |      }
         |    }
         |  }
         |}
         |
      """

    val result = server.query(updateMutation, project)

    result.toString should be("""{"data":{"updateTop":{"nameTop":"updated top","middle":{"nameMiddle":"updated middle","bottom":null}}}}""")
  }

  "a deeply nested mutation" should "execute all levels of the mutation if there are only model edges on the path and there are no backrelations" ignore {
    val project = SchemaDsl.fromStringV11() { """model Top {
                                             |  id      String @id @default(cuid())
                                             |  nameTop String @unique
                                             |  middle  Middle? @relation(references: [id])
                                             |}
                                             |
                                             |model Middle {
                                             |  id         String  @id @default(cuid())
                                             |  nameMiddle String  @unique
                                             |  bottom     Bottom? @relation(references: [id])
                                             |}
                                             |
                                             |model Bottom {
                                             |  id         String @id @default(cuid())
                                             |  nameBottom String @unique
                                             |}""" }
    database.setup(project)

    val createMutation =
      """
        |mutation  {
        |  createTop(data: {
        |    nameTop: "the top",
        |    middle: {
        |      create:
        |        {
        |          nameMiddle: "the middle"
        |          bottom: {
        |            create: {
        |              nameBottom: "the bottom"
        |            }
        |          }
        |        }
        |    }
        |  }) {id}
        |}
      """

    server.query(createMutation, project)

    val updateMutation =
      s"""
         |mutation {
         |  updateTop(
         |    where: { nameTop: "the top" }
         |    data: {
         |      nameTop: { set: "updated top" }
         |      middle: {
         |        update: {
         |          nameMiddle: { set: "updated middle" }
         |          bottom: { delete: true }
         |        }
         |      }
         |    }
         |  ) {
         |    nameTop
         |    middle {
         |      nameMiddle
         |      bottom {
         |        nameBottom
         |      }
         |    }
         |  }
         |}
      """

    val result = server.query(updateMutation, project)

    result.toString should be("""{"data":{"updateTop":{"nameTop":"updated top","middle":{"nameMiddle":"updated middle","bottom":null}}}}""")
  }

  "Nested delete on self relations" should "only delete the specified nodes" ignore {
    val project = SchemaDsl.fromStringV11() { s"""model User {
                                             |  id        String @id @default(cuid())
                                             |  name      String @unique
                                             |  follower  User[] @relation(name: "UserFollow" $listInlineArgument)
                                             |  following User[] @relation(name: "UserFollow")
                                             |}""" }
    database.setup(project)

    server.query("""mutation  {createUser(data: {name: "X"}) {id}}""", project)
    server.query("""mutation  {createUser(data: {name: "Y"}) {id}}""", project)
    server.query("""mutation  {createUser(data: {name: "Z"}) {id}}""", project)

    val updateMutation =
      s"""
         |mutation {
         |  updateUser(
         |    data: { following: { connect: [{ name: "Y" }, { name: "Z" }] } }
         |    where: { name: "X" }
         |  ) {
         |    name
         |    following {
         |      name
         |    }
         |    follower {
         |      name
         |    }
         |  }
         |}
      """

    val result = server.query(updateMutation, project)

    result.toString should be("""{"data":{"updateUser":{"name":"X","following":[{"name":"Y"},{"name":"Z"}],"follower":[]}}}""")

    val check = server.query("""query{users{name, following{name}}}""", project)

    check.toString should be(
      """{"data":{"users":[{"name":"X","following":[{"name":"Y"},{"name":"Z"}]},{"name":"Y","following":[]},{"name":"Z","following":[]}]}}""")

    val deleteMutation =
      s"""
         |mutation {
         |  updateUser(
         |    data: { follower: { delete: [{ name: "X" }] } }
         |    where: { name: "Y" }
         |  ) {
         |    name
         |    following {
         |      name
         |    }
         |  }
         |}
         |
      """

    val result2 = server.query(deleteMutation, project)

    result2.toString should be("""{"data":{"updateUser":{"name":"Y","following":[]}}}""")

    val result3 = server.query("""query{users{name, following{name}}}""", project)

    result3.toString should be("""{"data":{"users":[{"name":"Y","following":[]},{"name":"Z","following":[]}]}}""")
  }
}<|MERGE_RESOLUTION|>--- conflicted
+++ resolved
@@ -7,56 +7,6 @@
 class NestedDeleteMutationInsideUpdateSpec extends FlatSpec with Matchers with ApiSpecBase with SchemaBaseV11 {
   override def runOnlyForCapabilities = Set(JoinRelationLinksCapability)
 
-<<<<<<< HEAD
-=======
-  "a P1! to C1! relation " should "error when deleting the child" in {
-    schemaWithRelation(onParent = ChildReq, onChild = ParentReq).test { t =>
-      val project = SchemaDsl.fromStringV11() {
-        t.datamodel
-      }
-      database.setup(project)
-
-      val res = server
-        .query(
-          s"""mutation {
-          |  createParent(data: {
-          |    p: "p1", p_1: "p", p_2: "1",
-          |    childReq: {
-          |      create: {c: "c1", c_1: "c", c_2: "1"}
-          |    }
-          |  }){
-          |    ${t.parent.selection}
-          |  }
-          |}""",
-          project
-        )
-
-      val parentIdentifier = t.parent.where(res, "data.createParent")
-
-      server.queryThatMustFail(
-        s"""
-         |mutation {
-         |  updateParent(
-         |  where: $parentIdentifier
-         |  data:{
-         |    p: { set: "p2" }, p_1: { set: "p" }, p_2: { set: "2" },
-         |    childReq: {delete: true}
-         |  }){
-         |    childReq {
-         |      c
-         |    }
-         |  }
-         |}
-      """,
-        project,
-        errorCode = 2009,
-        errorContains =
-          "`Mutation.updateParent.data.ParentUpdateInput.childReq.ChildUpdateOneRequiredWithoutParentReqInput.delete`: Field does not exist on enclosing type."
-      )
-    }
-  }
-
->>>>>>> f00ccd5a
   "a P1! to C1 relation" should "always fail when trying to delete the child" in {
     schemaWithRelation(onParent = ChildReq, onChild = ParentOpt).test { t =>
       val project = SchemaDsl.fromStringV11() {

package queries.orderAndPagination

import org.scalatest.{FlatSpec, Matchers}
import util._

class OrderByAggregationSpec extends FlatSpec with Matchers with ApiSpecBase {

  val project = SchemaDsl.fromStringV11() {
    """
      |model User {
      |  id    Int    @id
      |  name  String
      |  posts Post[]
      |  categories Category[]
      |}
      |
      |model Post {
      |  id     Int    @id
      |  title  String
      |  user   User   @relation(fields: [userId], references: [id])
      |  userId Int
      |  categories Category[]
      |}
      |
      |model Category {
      |  id     Int    @id
      |  name   String
      |  posts  Post[]
      |  users  User[]
      |}
      """.stripMargin
  }

  override protected def beforeAll(): Unit = {
    super.beforeAll()
    database.setup(project)
    createTestData()
  }

  "Ordering by one2m count asc" should "work" in {
    val result = server.query(
      """
        |{
        |  findManyUser(orderBy: { posts: { _count: asc } }) {
        |    id
        |    posts {
        |      title
        |    }
        |  }
        |}
      """,
      project,
      legacy = false,
    )

    result.toString should be(
      """{"data":{"findManyUser":[{"id":3,"posts":[]},{"id":1,"posts":[{"title":"alice_post_1"}]},{"id":2,"posts":[{"title":"bob_post_1"},{"title":"bob_post_2"}]}]}}"""
    )
  }

  "Ordering by one2m count desc" should "work" in {
    val result = server.query(
      """
        |{
        |  findManyUser(orderBy: { posts: { _count: desc } }) {
        |    id
        |    posts {
        |      title
        |    }
        |  }
        |}
      """,
      project,
      legacy = false,
    )

    result.toString should be(
      """{"data":{"findManyUser":[{"id":2,"posts":[{"title":"bob_post_1"},{"title":"bob_post_2"}]},{"id":1,"posts":[{"title":"alice_post_1"}]},{"id":3,"posts":[]}]}}"""
    )
  }

  "Ordering by m2m count asc" should "work" in {
    val result = server.query(
      """
        |{
        |  findManyPost(orderBy: { categories: { _count: asc } }) {
        |    title
        |    categories {
        |      name
        |    }
        |  }
        |}
      """,
      project,
      legacy = false,
    )

    result.toString should be(
      """{"data":{"findManyPost":[{"title":"bob_post_1","categories":[{"name":"Finance"}]},{"title":"alice_post_1","categories":[{"name":"News"},{"name":"Society"}]},{"title":"bob_post_2","categories":[{"name":"History"},{"name":"Gaming"},{"name":"Hacking"}]}]}}"""
    )
  }

  "Ordering by m2m count desc" should "work" in {
    val result = server.query(
      """
        |{
        |  findManyPost(orderBy: { categories: { _count: desc } }) {
        |    title
        |    categories {
        |      name
        |    }
        |  }
        |}
      """,
      project,
      legacy = false,
    )

    result.toString should be(
      """{"data":{"findManyPost":[{"title":"bob_post_2","categories":[{"name":"History"},{"name":"Gaming"},{"name":"Hacking"}]},{"title":"alice_post_1","categories":[{"name":"News"},{"name":"Society"}]},{"title":"bob_post_1","categories":[{"name":"Finance"}]}]}}"""
    )
  }

  "[Combo] Ordering by one2m count asc + field asc" should "work" in {
    val result = server.query(
      """
        |{
        |  findManyUser(orderBy: [{ posts: { _count: asc } }, { name: asc }]) {
        |    id
        |    name
        |    posts {
        |      title
        |    }
        |  }
        |}
      """,
      project,
      legacy = false,
    )

    result.toString should be(
      """{"data":{"findManyUser":[{"id":3,"name":"Motongo","posts":[]},{"id":1,"name":"Alice","posts":[{"title":"alice_post_1"}]},{"id":2,"name":"Bob","posts":[{"title":"bob_post_1"},{"title":"bob_post_2"}]}]}}"""
    )
  }

  "[Combo] Ordering by one2m count asc + field desc" should "work" in {
    val result = server.query(
      """
        |{
        |  findManyUser(orderBy: [{ name: desc }, { posts: { _count: asc } }]) {
        |    id
        |    name
        |    posts {
        |      title
        |    }
        |  }
        |}
      """,
      project,
      legacy = false,
    )

    result.toString should be(
      """{"data":{"findManyUser":[{"id":3,"name":"Motongo","posts":[]},{"id":2,"name":"Bob","posts":[{"title":"bob_post_1"},{"title":"bob_post_2"}]},{"id":1,"name":"Alice","posts":[{"title":"alice_post_1"}]}]}}"""
    )
  }

  "[Combo] Ordering by m2m count asc + field desc" should "work" in {
    val result = server.query(
      """
        |{
        |  findManyPost(orderBy: [{ categories: { _count: asc } }, { title: asc }]) {
        |    title
        |    categories {
        |      name
        |    }
        |  }
        |}
      """,
      project,
      legacy = false,
    )

    result.toString should be(
      """{"data":{"findManyPost":[{"title":"bob_post_1","categories":[{"name":"Finance"}]},{"title":"alice_post_1","categories":[{"name":"News"},{"name":"Society"}]},{"title":"bob_post_2","categories":[{"name":"History"},{"name":"Gaming"},{"name":"Hacking"}]}]}}"""
    )
  }

  "[Combo] Ordering by one2m field asc + m2m count desc" should "work" in {
    val result = server.query(
      """
        |{
        |  findManyPost(orderBy: [{ user: { name: asc }}, { categories: { _count: desc }}]) {
        |    user {
        |      name
        |    }
        |    categories {
        |      name
        |    }
        |  }
        |}
      """,
      project,
      legacy = false,
    )

    result.toString should be(
      """{"data":{"findManyPost":[{"user":{"name":"Alice"},"categories":[{"name":"News"},{"name":"Society"}]},{"user":{"name":"Bob"},"categories":[{"name":"History"},{"name":"Gaming"},{"name":"Hacking"}]},{"user":{"name":"Bob"},"categories":[{"name":"Finance"}]}]}}"""
    )
  }

  "[2+ Hops] Ordering by m2one2m count asc" should "work" in {
    val result = server.query(
      """
        |{
        |  findManyPost(orderBy: [{ user: { categories: { _count: asc } } }, { id: asc }]) {
        |    id
        |    user { categories { name } }
        |  }
        |}
      """,
      project,
      legacy = false,
    )

    result.toString should be(
      """{"data":{"findManyPost":[{"id":1,"user":{"categories":[{"name":"Startup"}]}},{"id":2,"user":{"categories":[{"name":"Computer Science"},{"name":"Music"}]}},{"id":3,"user":{"categories":[{"name":"Computer Science"},{"name":"Music"}]}}]}}"""
    )
  }

  "[2+ Hops] Ordering by m2one2m count desc" should "work" in {
    val result = server.query(
      """
        |{
        |  findManyPost(orderBy: { user: { categories: { _count: desc } } }) {
        |    id
        |    user { categories { name } }
        |  }
        |}
      """,
      project,
      legacy = false,
    )

    val possibleResults = Set(
      """{"data":{"findManyPost":[{"id":2,"user":{"categories":[{"name":"Computer Science"},{"name":"Music"}]}},{"id":3,"user":{"categories":[{"name":"Computer Science"},{"name":"Music"}]}},{"id":1,"user":{"categories":[{"name":"Startup"}]}}]}}""",
      """{"data":{"findManyPost":[{"id":3,"user":{"categories":[{"name":"Computer Science"},{"name":"Music"}]}},{"id":2,"user":{"categories":[{"name":"Computer Science"},{"name":"Music"}]}},{"id":1,"user":{"categories":[{"name":"Startup"}]}}]}}"""
    )

    possibleResults should contain(result.toString)
  }

  "[Combo][2+ Hops] Ordering by m2m count asc + m2one2m count desc" should "work" in {
    val result = server.query(
      """
        |{
        |  findManyPost(orderBy: [{ categories: { _count: asc }}, { user: { categories: { _count: desc }} }]) {
        |    id
        |    categories(orderBy: { name: asc }) {
        |      name
        |    }
        |  }
        |}
      """,
      project,
      legacy = false,
    )

    result.toString should be(
      """{"data":{"findManyPost":[{"id":2,"categories":[{"name":"Finance"}]},{"id":1,"categories":[{"name":"News"},{"name":"Society"}]},{"id":3,"categories":[{"name":"Gaming"},{"name":"Hacking"},{"name":"History"}]}]}}"""
    )
  }

  "[Combo][2+ Hops] Ordering by m2one field asc + m2one2m count desc" should "work" in {
    val result = server.query(
      """
        |{
        |  findManyPost(orderBy: [{ user: { name: asc }}, { user: { categories: { _count: desc }} }]) {
        |    id
        |    user {
        |      name
        |      categories { name }
        |    }
        |  }
        |}
      """,
      project,
      legacy = false,
    )

    val possibleResults = Set(
      """{"data":{"findManyPost":[{"id":1,"user":{"name":"Alice","categories":[{"name":"Startup"}]}},{"id":2,"user":{"name":"Bob","categories":[{"name":"Computer Science"},{"name":"Music"}]}},{"id":3,"user":{"name":"Bob","categories":[{"name":"Computer Science"},{"name":"Music"}]}}]}}""",
      """{"data":{"findManyPost":[{"id":1,"user":{"name":"Alice","categories":[{"name":"Startup"}]}},{"id":3,"user":{"name":"Bob","categories":[{"name":"Computer Science"},{"name":"Music"}]}},{"id":2,"user":{"name":"Bob","categories":[{"name":"Computer Science"},{"name":"Music"}]}}]}}"""
    )

    possibleResults should contain(result.toString)
  }

  // With pagination tests

  "[Cursor] Ordering by one2m count asc" should "work" in {
    val result = server.query(
      """
        |{
        |  findManyUser(orderBy: { posts: { _count: asc } }, cursor: { id: 2 }) {
        |    id
        |    posts {
        |      title
        |    }
        |  }
        |}
      """,
      project,
      legacy = false,
    )

    result.toString should be(
      """{"data":{"findManyUser":[{"id":2,"posts":[{"title":"bob_post_1"},{"title":"bob_post_2"}]}]}}"""
    )
  }

  "[Cursor] Ordering by one2m count desc" should "work" in {
    val result = server.query(
      """
        |{
        |  findManyUser(orderBy: { posts: { _count: desc } }, cursor: { id: 1 }) {
        |    id
        |    posts {
        |      title
        |    }
        |  }
        |}
      """,
      project,
      legacy = false,
    )

    result.toString should be(
      """{"data":{"findManyUser":[{"id":1,"posts":[{"title":"alice_post_1"}]}]}}"""
    )
  }

  "[Cursor] Ordering by m2m count asc" should "work" in {
    val result = server.query(
      """
        |{
        |  findManyPost(orderBy: { categories: { _count: asc } }, cursor: { id: 2 }, take: 2) {
        |    id
        |    title
        |    categories {
        |      name
        |    }
        |  }
        |}
      """,
      project,
      legacy = false,
    )

    result.toString should be(
      """{"data":{"findManyPost":[{"id":2,"title":"bob_post_1","categories":[{"name":"Finance"}]},{"id":1,"title":"alice_post_1","categories":[{"name":"News"},{"name":"Society"}]}]}}"""
    )
  }

  "[Cursor] Ordering by m2m count desc" should "work" in {
    val result = server.query(
      """
        |{
        |  findManyPost(orderBy: { categories: { _count: desc } }, cursor: { id: 1 }, take: 2) {
        |    id
        |    title
        |    categories {
        |      name
        |    }
        |  }
        |}
      """,
      project,
      legacy = false,
    )

    result.toString should be(
      """{"data":{"findManyPost":[{"id":1,"title":"alice_post_1","categories":[{"name":"News"},{"name":"Society"}]},{"id":2,"title":"bob_post_1","categories":[{"name":"Finance"}]}]}}"""
    )
  }

  "[Cursor][Combo] Ordering by one2m count asc + field asc" should "work" in {
    val result = server.query(
      """
        |{
        |  findManyUser(orderBy: [{ posts: { _count: asc } }, { name: asc }], cursor: { id: 2 }) {
        |    id
        |    name
        |    posts {
        |      title
        |    }
        |  }
        |}
      """,
      project,
      legacy = false,
    )

    result.toString should be(
      """{"data":{"findManyUser":[{"id":2,"name":"Bob","posts":[{"title":"bob_post_1"},{"title":"bob_post_2"}]}]}}"""
    )
  }

  "[Cursor][Combo] Ordering by one2m count asc + field desc" should "work" in {
    val result = server.query(
      """
        |{
        |  findManyUser(orderBy: [{ name: desc }, { posts: { _count: asc } }], cursor: { id: 2 }, take: 1) {
        |    id
        |    name
        |    posts {
        |      title
        |    }
        |  }
        |}
      """,
      project,
      legacy = false,
    )

    result.toString should be(
      """{"data":{"findManyUser":[{"id":2,"name":"Bob","posts":[{"title":"bob_post_1"},{"title":"bob_post_2"}]}]}}"""
    )
  }

  "[Cursor][Combo] Ordering by m2m count asc + field desc" should "work" in {
    val result = server.query(
      """
        |{
        |  findManyPost(orderBy: [{ categories: { _count: asc } }, { title: asc }], cursor: { id: 2 }, take: 2) {
        |    id
        |    title
        |    categories {
        |      name
        |    }
        |  }
        |}
      """,
      project,
      legacy = false,
    )

    result.toString should be(
      """{"data":{"findManyPost":[{"id":2,"title":"bob_post_1","categories":[{"name":"Finance"}]},{"id":1,"title":"alice_post_1","categories":[{"name":"News"},{"name":"Society"}]}]}}"""
    )
  }

  "[Cursor][Combo] Ordering by one2m field asc + m2m count desc" should "work" in {
    val result = server.query(
      """
        |{
        |  findManyPost(orderBy: [{ user: { name: asc }}, { categories: { _count: desc }}], cursor: { id: 1 }, take: 2) {
        |    id
        |    title
        |    user {
        |      name
        |    }
        |    categories {
        |      name
        |    }
        |  }
        |}
      """,
      project,
      legacy = false,
    )

    result.toString should be(
      """{"data":{"findManyPost":[{"id":1,"title":"alice_post_1","user":{"name":"Alice"},"categories":[{"name":"News"},{"name":"Society"}]},{"id":3,"title":"bob_post_2","user":{"name":"Bob"},"categories":[{"name":"History"},{"name":"Gaming"},{"name":"Hacking"}]}]}}"""
    )
  }

  "[Cursor][2+ Hops] Ordering by m2one2m count asc" should "work" in {
    val result = server.query(
      """
        |{
        |  findManyPost(orderBy: [{ user: { categories: { _count: asc } } }, { id: asc }], cursor: { id: 2 }, take: 1) {
        |    id
        |    user { categories { name } }
        |  }
        |}
      """,
      project,
      legacy = false,
    )

    result.toString should be(
      """{"data":{"findManyPost":[{"id":2,"user":{"categories":[{"name":"Computer Science"},{"name":"Music"}]}}]}}"""
    )
  }

  "[Cursor][2+ Hops] Ordering by m2one2m count desc" should "work" in {
    val result = server.query(
      """
        |{
        |  findManyPost(orderBy: [{ user: { categories: { _count: desc } } }, { id: asc }], cursor: { id: 2 }, take: 2) {
        |    id
        |    user { categories { name } }
        |  }
        |}
      """,
      project,
      legacy = false,
    )

    result.toString should be(
      """{"data":{"findManyPost":[{"id":2,"user":{"categories":[{"name":"Computer Science"},{"name":"Music"}]}},{"id":3,"user":{"categories":[{"name":"Computer Science"},{"name":"Music"}]}}]}}"""
    )
  }

  "[Cursor][Combo][2+ Hops] Ordering by m2m count asc + m2one2m count desc" should "work" in {
    val result = server.query(
      """
        |{
        |  findManyPost(orderBy: [{ categories: { _count: asc }}, { user: { categories: { _count: desc }} }], cursor: { id: 2 }, take: 2) {
        |    id
        |    categories { name }
        |    user { categories { name } }
        |  }
        |}
      """,
      project,
      legacy = false,
    )

    result.toString should be(
      """{"data":{"findManyPost":[{"id":2,"categories":[{"name":"Finance"}],"user":{"categories":[{"name":"Computer Science"},{"name":"Music"}]}},{"id":1,"categories":[{"name":"News"},{"name":"Society"}],"user":{"categories":[{"name":"Startup"}]}}]}}"""
    )
  }

  "[Cursor][Combo][2+ Hops] Ordering by m2one field asc + m2one2m count desc" should "work" in {
    val result = server.query(
      """
        |{
        |  findManyPost(orderBy: [{ user: { name: asc }}, { user: { categories: { _count: desc }} }, { id: asc }], cursor: { id: 2 }, take: 2) {
        |    id
        |    user {
        |      name
        |      categories { name }
        |    }
        |  }
        |}
      """,
      project,
      legacy = false,
    )

    result.toString should be(
      """{"data":{"findManyPost":[{"id":2,"user":{"name":"Bob","categories":[{"name":"Computer Science"},{"name":"Music"}]}},{"id":3,"user":{"name":"Bob","categories":[{"name":"Computer Science"},{"name":"Music"}]}}]}}"""
    )
  }

  private def createTestData(): Unit = {
<<<<<<< HEAD
    server.query("""mutation { createOneUser(data: { id: 1, name: "Alice", categories: { create: [{ id: 1, name: "Startup" }] }, posts: { create: { id: 1, title: "alice_post_1", categories: { create: [{ id: 2, name: "News" }, { id: 3, name: "Society" }] }} } }){ id }}""".stripMargin, project, legacy = false)
    server.query("""mutation { createOneUser(data: { id: 2, name: "Bob", categories: { create: [{ id: 4, name: "Computer Science" }, { id: 5, name: "Music" }] }, posts: { create: [{ id: 2, title: "bob_post_1", categories: { create: [{ id: 6, name: "Finance" }] } }, { id: 3, title: "bob_post_2", categories: { create: [{ id: 7, name: "History" }, { id: 8, name: "Gaming" }, { id: 9, name: "Hacking" }] } }] } }){ id }}""".stripMargin, project, legacy = false)
    server.query("""mutation { createOneUser(data: { id: 3, name: "Motongo" }){ id }}""".stripMargin, project, legacy = false)
=======
    server.query(
      """mutation { createOneUser(data: { id: 1, name: "Alice", categories: { create: [{ id: 1, name: "Startup" }] }, posts: { create: { id: 1, title: "alice_post_1", categories: { create: [{ id: 2, name: "News" }, { id: 3, name: "Society" }] }} } }){ id }}""".stripMargin,
      project,
      legacy = false
    )
    server.query(
      """mutation { createOneUser(data: { id: 2, name: "Bob", categories: { create: [{ id: 4, name: "Computer Science" }, { id: 5, name: "Music" }] }, posts: { create: [{ id: 2, title: "bob_post_1", categories: { create: [{ id: 6, name: "Finance" }] } }, { id: 3, title: "bob_post_2", categories: { create: [{ id: 7, name: "History" }, { id: 8, name: "Gaming" }, { id: 9, name: "Hacking" }] } }] } }){ id }}""".stripMargin,
      project,
      legacy = false
    )
>>>>>>> 20dc02b0
  }
}<|MERGE_RESOLUTION|>--- conflicted
+++ resolved
@@ -556,21 +556,8 @@
   }
 
   private def createTestData(): Unit = {
-<<<<<<< HEAD
     server.query("""mutation { createOneUser(data: { id: 1, name: "Alice", categories: { create: [{ id: 1, name: "Startup" }] }, posts: { create: { id: 1, title: "alice_post_1", categories: { create: [{ id: 2, name: "News" }, { id: 3, name: "Society" }] }} } }){ id }}""".stripMargin, project, legacy = false)
     server.query("""mutation { createOneUser(data: { id: 2, name: "Bob", categories: { create: [{ id: 4, name: "Computer Science" }, { id: 5, name: "Music" }] }, posts: { create: [{ id: 2, title: "bob_post_1", categories: { create: [{ id: 6, name: "Finance" }] } }, { id: 3, title: "bob_post_2", categories: { create: [{ id: 7, name: "History" }, { id: 8, name: "Gaming" }, { id: 9, name: "Hacking" }] } }] } }){ id }}""".stripMargin, project, legacy = false)
     server.query("""mutation { createOneUser(data: { id: 3, name: "Motongo" }){ id }}""".stripMargin, project, legacy = false)
-=======
-    server.query(
-      """mutation { createOneUser(data: { id: 1, name: "Alice", categories: { create: [{ id: 1, name: "Startup" }] }, posts: { create: { id: 1, title: "alice_post_1", categories: { create: [{ id: 2, name: "News" }, { id: 3, name: "Society" }] }} } }){ id }}""".stripMargin,
-      project,
-      legacy = false
-    )
-    server.query(
-      """mutation { createOneUser(data: { id: 2, name: "Bob", categories: { create: [{ id: 4, name: "Computer Science" }, { id: 5, name: "Music" }] }, posts: { create: [{ id: 2, title: "bob_post_1", categories: { create: [{ id: 6, name: "Finance" }] } }, { id: 3, title: "bob_post_2", categories: { create: [{ id: 7, name: "History" }, { id: 8, name: "Gaming" }, { id: 9, name: "Hacking" }] } }] } }){ id }}""".stripMargin,
-      project,
-      legacy = false
-    )
->>>>>>> 20dc02b0
   }
 }
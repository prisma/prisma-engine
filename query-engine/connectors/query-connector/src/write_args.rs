--- conflicted
+++ resolved
@@ -171,14 +171,9 @@
     pub fn update_datetimes(&mut self, model: ModelRef) {
         if !self.args.is_empty() {
             if let Some(field) = model.fields().updated_at() {
-<<<<<<< HEAD
-                if let None = self.args.get(field.db_name()) {
+                if self.args.get(field.db_name()).is_none() {
                     self.args
                         .insert(field.into(), PrismaValue::DateTime(Utc::now().into()).into());
-=======
-                if self.args.get(field.db_name()).is_none() {
-                    self.args.insert(field.into(), PrismaValue::DateTime(Utc::now()).into());
->>>>>>> 08029a43
                 }
             }
         }

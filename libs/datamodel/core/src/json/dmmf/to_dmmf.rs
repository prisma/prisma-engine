--- conflicted
+++ resolved
@@ -108,12 +108,8 @@
     match &field.field_type {
         dml::FieldType::Relation(relation_info) => relation_info.to.clone(),
         dml::FieldType::Enum(t) => t.clone(),
-<<<<<<< HEAD
         dml::FieldType::Unsupported(t) => t.clone(),
-        dml::FieldType::Base(t) => type_to_string(t),
-=======
         dml::FieldType::Base(t, _) => type_to_string(t),
->>>>>>> 5b1e76ac
         dml::FieldType::ConnectorSpecific(sft) => type_to_string(&sft.prisma_type()),
     }
 }

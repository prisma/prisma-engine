--- conflicted
+++ resolved
@@ -37,38 +37,7 @@
     pub fn load_datasources_from_ast(
         &self,
         ast_schema: &ast::SchemaAst,
-<<<<<<< HEAD
         preview_features: &HashSet<PreviewFeature>,
-    ) -> Result<ValidatedDatasources, Diagnostics> {
-        let mut sources = vec![];
-        let mut diagnostics = Diagnostics::new();
-
-        for src in &ast_schema.sources() {
-            match self.lift_datasource(&src, preview_features) {
-                Ok(loaded_src) => {
-                    diagnostics.append_warning_vec(loaded_src.warnings);
-                    sources.push(loaded_src.subject)
-                }
-                // Lift error.
-                Err(err) => {
-                    for e in err.errors {
-                        match e {
-                            DatamodelError::ArgumentNotFound { argument_name, span } => {
-                                diagnostics.push_error(DatamodelError::new_source_argument_not_found_error(
-                                    argument_name.as_str(),
-                                    src.name.name.as_str(),
-                                    span,
-                                ));
-                            }
-                            _ => {
-                                diagnostics.push_error(e);
-                            }
-                        }
-                    }
-                    diagnostics.append_warning_vec(err.warnings)
-                }
-=======
-        preview_features: &HashSet<&PreviewFeature>,
         diagnostics: &mut Diagnostics,
     ) -> Vec<Datasource> {
         let mut sources = Vec::new();
@@ -76,7 +45,6 @@
         for src in ast_schema.sources() {
             if let Some(source) = self.lift_datasource(&src, preview_features, diagnostics) {
                 sources.push(source)
->>>>>>> 70b89abd
             }
         }
 
@@ -96,14 +64,9 @@
     fn lift_datasource(
         &self,
         ast_source: &ast::SourceConfig,
-<<<<<<< HEAD
         preview_features: &HashSet<PreviewFeature>,
-    ) -> Result<ValidatedDatasource, Diagnostics> {
-=======
-        preview_features: &HashSet<&PreviewFeature>,
         diagnostics: &mut Diagnostics,
     ) -> Option<Datasource> {
->>>>>>> 70b89abd
         let source_name = &ast_source.name.name;
         let args: HashMap<_, _> = ast_source
             .properties
@@ -195,9 +158,8 @@
         preview_features_guardrail(&args, diagnostics);
 
         let documentation = ast_source.documentation.as_ref().map(|comment| comment.text.clone());
-        let planet_scale_mode = get_planet_scale_mode_arg(&args, preview_features, ast_source)?;
-
-<<<<<<< HEAD
+        let planet_scale_mode = get_planet_scale_mode_arg(&args, preview_features, ast_source, diagnostics);
+
         let datasource_provider: Box<dyn DatasourceProvider> = match provider {
             p if p == MYSQL_SOURCE_NAME => Box::new(MySqlDatasourceProvider::new(planet_scale_mode)),
             p if p == POSTGRES_SOURCE_NAME || p == POSTGRES_SOURCE_NAME_HEROKU => {
@@ -207,36 +169,11 @@
             p if p == MSSQL_SOURCE_NAME => Box::new(MsSqlDatasourceProvider::new()),
             p if p == MONGODB_SOURCE_NAME => Box::new(MongoDbDatasourceProvider::new()),
             _ => {
-                return Err(
-                    diagnostics.merge_error(DatamodelError::new_datasource_provider_not_known_error(
-                        provider,
-                        provider_arg.span(),
-                    )),
-                )
-            }
-        };
-
-        Ok(ValidatedDatasource {
-            subject: Datasource {
-                name: source_name.to_string(),
-                provider: provider.to_owned(),
-                active_provider: datasource_provider.canonical_name().to_owned(),
-                url,
-                url_span: url_arg.span(),
-                documentation,
-                active_connector: datasource_provider.connector(),
-                shadow_database_url,
-                planet_scale_mode,
-            },
-            warnings: diagnostics.warnings,
-=======
-        let datasource_provider = match self.get_datasource_provider(&provider) {
-            Some(provider) => provider,
-            None => {
                 diagnostics.push_error(DatamodelError::new_datasource_provider_not_known_error(
                     provider,
                     provider_arg.span(),
                 ));
+
                 return None;
             }
         };
@@ -250,8 +187,7 @@
             documentation,
             active_connector: datasource_provider.connector(),
             shadow_database_url,
-            planet_scale_mode: get_planet_scale_mode_arg(&args, preview_features, ast_source, diagnostics),
->>>>>>> 70b89abd
+            planet_scale_mode,
         })
     }
 }

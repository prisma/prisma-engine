<<<<<<< HEAD
use std::collections::HashSet;
use std::str::FromStr;

use super::super::attributes::AllAttributes;
=======
use super::super::attributes::AllAttributes;
use super::db::ParserDatabase;
use crate::transform::helpers::ValueValidator;
use crate::{ast, configuration, dml, Field, FieldType};
>>>>>>> 70b89abd
use crate::{
    ast::{self, Identifier},
    common::preview_features::PreviewFeature,
    configuration,
    diagnostics::{DatamodelError, Diagnostics},
    dml::{self, ScalarType},
    transform::helpers::ValueValidator,
    Datasource, Field, FieldType,
};
use ::dml::relation_info::ReferentialAction;
use datamodel_connector::connector_error::{ConnectorError, ErrorKind};
use itertools::Itertools;
use once_cell::sync::Lazy;
use regex::Regex;
use std::str::FromStr;

/// Helper for lifting a datamodel.
///
/// When lifting, the AST is converted to the real datamodel, and additional
/// semantics are attached.
pub struct LiftAstToDml<'a> {
    attributes: AllAttributes,
    source: Option<&'a configuration::Datasource>,
    db: &'a ParserDatabase<'a>,
}

impl<'a> LiftAstToDml<'a> {
    /// Creates a new instance, with all builtin attributes and
    /// the attributes defined by the given sources registered.
    ///
    /// The attributes defined by the given sources will be namespaced.
<<<<<<< HEAD
    pub fn new(
        source: Option<&'a configuration::Datasource>,
        preview_features: &HashSet<PreviewFeature>,
    ) -> LiftAstToDml<'a> {
=======
    pub(crate) fn new(source: Option<&'a configuration::Datasource>, db: &'a ParserDatabase<'a>) -> LiftAstToDml<'a> {
>>>>>>> 70b89abd
        LiftAstToDml {
            attributes: AllAttributes::new(preview_features),
            source,
            db,
        }
    }

    pub fn lift(&self) -> Result<dml::Datamodel, Diagnostics> {
        let mut schema = dml::Datamodel::new();
        let ast_schema = self.db.ast();
        let mut errors = Diagnostics::new();

        for ast_obj in &ast_schema.tops {
            match ast_obj {
                ast::Top::Enum(en) => match self.lift_enum(&en) {
                    Ok(en) => schema.add_enum(en),
                    Err(mut err) => errors.append(&mut err),
                },
                ast::Top::Model(ty) => match self.lift_model(&ty, ast_schema) {
                    Ok(md) => schema.add_model(md),
                    Err(mut err) => errors.append(&mut err),
                },
                ast::Top::Source(_) => { /* Source blocks are explicitly ignored by the validator */ }
                ast::Top::Generator(_) => { /* Generator blocks are explicitly ignored by the validator */ }
                // TODO: For now, type blocks are never checked on their own.
                ast::Top::Type(_) => { /* Type blocks are inlined */ }
            }
        }

        if errors.has_errors() {
            Err(errors)
        } else {
            Ok(schema)
        }
    }

    /// Internal: Validates a model AST node and lifts it to a DML model.
    fn lift_model(&self, ast_model: &ast::Model, ast_schema: &ast::SchemaAst) -> Result<dml::Model, Diagnostics> {
        let mut model = dml::Model::new(ast_model.name.name.clone(), None);
        model.documentation = ast_model.documentation.clone().map(|comment| comment.text);

        let mut errors = Diagnostics::new();

        for ast_field in &ast_model.fields {
            match self.lift_field(ast_field, ast_schema) {
                Ok(field) => model.add_field(field),
                Err(mut err) => errors.append(&mut err),
            }
        }

        if let Err(mut err) = self.attributes.model.validate_and_apply(ast_model, &mut model) {
            errors.append(&mut err);
        }

        if errors.has_errors() {
            return Err(errors);
        }

        Ok(model)
    }

    /// Internal: Validates an enum AST node.
    fn lift_enum(&self, ast_enum: &ast::Enum) -> Result<dml::Enum, Diagnostics> {
        let mut errors = Diagnostics::new();

        let supports_enums = match self.source {
            Some(source) => source.active_connector.supports_enums(),
            None => true,
        };
        if !supports_enums {
            errors.push_error(DatamodelError::new_validation_error(
                &format!(
                    "You defined the enum `{}`. But the current connector does not support enums.",
                    &ast_enum.name.name
                ),
                ast_enum.span,
            ));
            return Err(errors);
        }

        let mut en = dml::Enum::new(&ast_enum.name.name, vec![]);

        for ast_enum_value in &ast_enum.values {
            match self.lift_enum_value(ast_enum_value) {
                Ok(value) => en.add_value(value),
                Err(mut err) => errors.append(&mut err),
            }
        }

        if en.values.is_empty() {
            errors.push_error(DatamodelError::new_validation_error(
                "An enum must have at least one value.",
                ast_enum.span,
            ))
        }

        en.documentation = ast_enum.documentation.clone().map(|comment| comment.text);

        if let Err(mut err) = self.attributes.enm.validate_and_apply(ast_enum, &mut en) {
            errors.append(&mut err);
        }

        if errors.has_errors() {
            Err(errors)
        } else {
            Ok(en)
        }
    }

    /// Internal: Validates an enum value AST node.
    fn lift_enum_value(&self, ast_enum_value: &ast::EnumValue) -> Result<dml::EnumValue, Diagnostics> {
        let mut enum_value = dml::EnumValue::new(&ast_enum_value.name.name);
        enum_value.documentation = ast_enum_value.documentation.clone().map(|comment| comment.text);

        self.attributes
            .enm_value
            .validate_and_apply(ast_enum_value, &mut enum_value)?;

        Ok(enum_value)
    }

    /// Internal: Lift a field AST node to a DML field.
    fn lift_field(&self, ast_field: &ast::Field, ast_schema: &ast::SchemaAst) -> Result<dml::Field, Diagnostics> {
        let mut errors = Diagnostics::new();
        // If we cannot parse the field type, we exit right away.
        let (field_type, extra_attributes) = self.lift_field_type(&ast_field, None, ast_schema, &mut Vec::new())?;

        let mut field = match field_type {
            FieldType::Relation(info) => {
                let arity = self.lift_field_arity(&ast_field.arity);
                let mut field = dml::RelationField::new(&ast_field.name.name, arity, info);

                if let Some(ref source) = self.source {
                    field.supports_restrict_action(
                        source
                            .active_connector
                            .supports_referential_action(ReferentialAction::Restrict),
                    );

                    field.virtual_referential_actions(source.active_connector.virtual_referential_actions());
                }

                field.documentation = ast_field.documentation.clone().map(|comment| comment.text);
                Field::RelationField(field)
            }
            x => {
                let arity = self.lift_field_arity(&ast_field.arity);
                let mut field = dml::ScalarField::new(&ast_field.name.name, arity, x);
                field.documentation = ast_field.documentation.clone().map(|comment| comment.text);
                Field::ScalarField(field)
            }
        };

        // We merge attributes so we can fail on duplicates.
        let attributes = [&extra_attributes[..], &ast_field.attributes[..]].concat();

        if let Err(mut err) = self.attributes.field.validate_and_apply(&attributes, &mut field) {
            errors.append(&mut err);
        }

        if errors.has_errors() {
            Err(errors)
        } else {
            Ok(field)
        }
    }

    /// Internal: Lift a field's arity.
    fn lift_field_arity(&self, ast_field: &ast::FieldArity) -> dml::FieldArity {
        match ast_field {
            ast::FieldArity::Required => dml::FieldArity::Required,
            ast::FieldArity::Optional => dml::FieldArity::Optional,
            ast::FieldArity::List => dml::FieldArity::List,
        }
    }

    /// Internal: Lift a field's type.
    /// Auto resolves custom types and gathers attributes, but without a stack overflow please.
    fn lift_field_type(
        &self,
        ast_field: &ast::Field,
        type_alias: Option<String>,
        ast_schema: &ast::SchemaAst,
        checked_types: &mut Vec<String>,
    ) -> Result<(dml::FieldType, Vec<ast::Attribute>), DatamodelError> {
        let type_ident: &Identifier = match &ast_field.field_type {
            ast::FieldType::Supported(ident) => ident,
            ast::FieldType::Unsupported(unsupported_lit, _) => {
                return lift_unsupported_field_type(ast_field, unsupported_lit, self.source)
            }
        };

        let type_name = &type_ident.name;

        if let Ok(scalar_type) = ScalarType::from_str(type_name) {
            if let Some(source) = self.source {
                let connector = &source.active_connector;

                let prefix = format!("{}{}", source.name, ".");

                let type_specifications_with_invalid_datasource_name = ast_field
                    .attributes
                    .iter()
                    .filter(|dir| dir.name.name.contains('.') && !dir.name.name.starts_with(&prefix))
                    .collect_vec();

                if !type_specifications_with_invalid_datasource_name.is_empty() {
                    let incorrect_type_specification =
                        type_specifications_with_invalid_datasource_name.first().unwrap();
                    let mut type_specification_name_split = incorrect_type_specification.name.name.split('.');
                    let given_prefix = type_specification_name_split.next().unwrap();
                    return Err(DatamodelError::new_connector_error(
                        &ConnectorError::from_kind(ErrorKind::InvalidPrefixForNativeTypes {
                            given_prefix: String::from(given_prefix),
                            expected_prefix: source.name.clone(),
                            suggestion: format!("{}{}", prefix, type_specification_name_split.next().unwrap()),
                        })
                        .to_string(),
                        incorrect_type_specification.span,
                    ));
                }

                let type_specifications = ast_field
                    .attributes
                    .iter()
                    .filter(|dir| dir.name.name.starts_with(&prefix))
                    .collect_vec();

                let type_specification = type_specifications.first();

                if type_specifications.len() > 1 {
                    return Err(DatamodelError::new_duplicate_attribute_error(
                        &prefix,
                        type_specification.unwrap().span,
                    ));
                }

                // convert arguments to string if possible
                let number_args = type_specification.map(|dir| dir.arguments.clone());
                let args = if let Some(number) = number_args {
                    number
                        .iter()
                        .map(|arg| ValueValidator::new(&arg.value).raw())
                        .collect_vec()
                } else {
                    vec![]
                };

                if let Some(x) = type_specification.map(|dir| dir.name.name.trim_start_matches(&prefix)) {
                    let constructor = if let Some(cons) = connector.find_native_type_constructor(x) {
                        cons
                    } else {
                        return Err(DatamodelError::new_connector_error(
                            &ConnectorError::from_kind(ErrorKind::NativeTypeNameUnknown {
                                native_type: x.parse().unwrap(),
                                connector_name: source.active_provider.clone(),
                            })
                            .to_string(),
                            type_specification.unwrap().span,
                        ));
                    };

                    let number_of_args = args.len();
                    if number_of_args < constructor._number_of_args
                        || ((number_of_args > constructor._number_of_args) && constructor._number_of_optional_args == 0)
                    {
                        return Err(DatamodelError::new_argument_count_missmatch_error(
                            x,
                            constructor._number_of_args,
                            number_of_args,
                            type_specification.unwrap().span,
                        ));
                    }
                    if number_of_args > constructor._number_of_args + constructor._number_of_optional_args
                        && constructor._number_of_optional_args > 0
                    {
                        return Err(DatamodelError::new_connector_error(
                            &ConnectorError::from_kind(ErrorKind::OptionalArgumentCountMismatchError {
                                native_type: x.parse().unwrap(),
                                optional_count: constructor._number_of_optional_args,
                                given_count: number_of_args,
                            })
                            .to_string(),
                            type_specification.unwrap().span,
                        ));
                    }

                    // check for compatibility with scalar type
                    if !constructor.prisma_types.contains(&scalar_type) {
                        return Err(DatamodelError::new_connector_error(
                            &ConnectorError::from_kind(ErrorKind::IncompatibleNativeType {
                                native_type: x.parse().unwrap(),
                                field_type: scalar_type.to_string(),
                                expected_types: constructor.prisma_types.iter().map(|s| s.to_string()).join(" or "),
                            })
                            .to_string(),
                            type_specification.unwrap().span,
                        ));
                    }

                    let parse_native_type_result = connector.parse_native_type(x, args);
                    match parse_native_type_result {
                        Err(connector_error) => Err(DatamodelError::new_connector_error(
                            &connector_error.to_string(),
                            type_specification.unwrap().span,
                        )),
                        Ok(parsed_native_type) => {
                            Ok((dml::FieldType::NativeType(scalar_type, parsed_native_type), vec![]))
                        }
                    }
                } else {
                    Ok((dml::FieldType::Base(scalar_type, type_alias), vec![]))
                }
            } else {
                Ok((dml::FieldType::Base(scalar_type, type_alias), vec![]))
            }
        } else if ast_schema.find_model(type_name).is_some() {
            Ok((dml::FieldType::Relation(dml::RelationInfo::new(type_name)), vec![]))
        } else if self.db.get_enum(type_name).is_some() {
            Ok((dml::FieldType::Enum(type_name.clone()), vec![]))
        } else {
            self.resolve_custom_type(ast_field, ast_schema, checked_types)
        }
    }

    fn resolve_custom_type(
        &self,
        ast_field: &ast::Field,
        ast_schema: &ast::SchemaAst,
        checked_types: &mut Vec<String>,
    ) -> Result<(dml::FieldType, Vec<ast::Attribute>), DatamodelError> {
        let field_type = ast_field.field_type.unwrap_supported();
        let type_name = &field_type.name;

        if checked_types.iter().any(|x| x == type_name) {
            // Recursive type.
            return Err(DatamodelError::new_validation_error(
                &format!(
                    "Recursive type definitions are not allowed. Recursive path was: {} -> {}.",
                    checked_types.join(" -> "),
                    type_name
                ),
                field_type.span,
            ));
        }

        if let Some(custom_type) = ast_schema.find_type_alias(&type_name) {
            checked_types.push(custom_type.name.name.clone());
            let (field_type, mut attrs) =
                self.lift_field_type(custom_type, Some(type_name.to_owned()), ast_schema, checked_types)?;

            if let dml::FieldType::Relation(_) = field_type {
                return Err(DatamodelError::new_validation_error(
                    "Only scalar types can be used for defining custom types.",
                    custom_type.field_type.span(),
                ));
            }

            attrs.append(&mut custom_type.attributes.clone());
            Ok((field_type, attrs))
        } else {
            Err(DatamodelError::new_type_not_found_error(
                type_name,
                ast_field.field_type.span(),
            ))
        }
    }
}

fn lift_unsupported_field_type(
    ast_field: &ast::Field,
    unsupported_lit: &str,
    source: Option<&Datasource>,
) -> Result<(dml::FieldType, Vec<ast::Attribute>), DatamodelError> {
    static TYPE_REGEX: Lazy<Regex> = Lazy::new(|| {
        Regex::new(r#"(?x)
    ^                           # beginning of the string
    (?P<prefix>[^(]+)           # a required prefix that is any character until the first opening brace
    (?:\((?P<params>.*?)\))?    # (optional) an opening parenthesis, a closing parenthesis and captured params in-between
    (?P<suffix>.+)?             # (optional) captured suffix after the params until the end of the string
    $                           # end of the string
    "#).unwrap()
    });

    if let Some(source) = source {
        let connector = &source.active_connector;

        if let Some(captures) = TYPE_REGEX.captures(unsupported_lit) {
            let prefix = captures.name("prefix").unwrap().as_str().trim();

            let params = captures.name("params");
            let args = match params {
                None => vec![],
                Some(params) => params.as_str().split(',').map(|s| s.trim().to_string()).collect(),
            };

            if let Ok(native_type) = connector.parse_native_type(prefix, args) {
                let prisma_type = connector.scalar_type_for_native_type(native_type.serialized_native_type.clone());

                let msg = format!(
                        "The type `Unsupported(\"{}\")` you specified in the type definition for the field `{}` is supported as a native type by Prisma. Please use the native type notation `{} @{}.{}` for full support.",
                        unsupported_lit, ast_field.name.name, prisma_type.to_string(), &source.name, native_type.render()
                    );

                return Err(DatamodelError::new_validation_error(&msg, ast_field.span));
            }
        }
    }

    Ok((dml::FieldType::Unsupported(unsupported_lit.into()), vec![]))
}<|MERGE_RESOLUTION|>--- conflicted
+++ resolved
@@ -1,14 +1,6 @@
-<<<<<<< HEAD
 use std::collections::HashSet;
-use std::str::FromStr;
-
-use super::super::attributes::AllAttributes;
-=======
-use super::super::attributes::AllAttributes;
-use super::db::ParserDatabase;
-use crate::transform::helpers::ValueValidator;
-use crate::{ast, configuration, dml, Field, FieldType};
->>>>>>> 70b89abd
+
+use super::{super::attributes::AllAttributes, db::ParserDatabase};
 use crate::{
     ast::{self, Identifier},
     common::preview_features::PreviewFeature,
@@ -40,14 +32,11 @@
     /// the attributes defined by the given sources registered.
     ///
     /// The attributes defined by the given sources will be namespaced.
-<<<<<<< HEAD
-    pub fn new(
+    pub(crate) fn new(
         source: Option<&'a configuration::Datasource>,
         preview_features: &HashSet<PreviewFeature>,
+        db: &'a ParserDatabase<'a>,
     ) -> LiftAstToDml<'a> {
-=======
-    pub(crate) fn new(source: Option<&'a configuration::Datasource>, db: &'a ParserDatabase<'a>) -> LiftAstToDml<'a> {
->>>>>>> 70b89abd
         LiftAstToDml {
             attributes: AllAttributes::new(preview_features),
             source,

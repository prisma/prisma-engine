use datamodel_connector::connector_error::ConnectorError;
use datamodel_connector::helper::{arg_vec_from_opt, args_vec_from_opt, parse_one_opt_u32, parse_two_opt_u32};
use datamodel_connector::{Connector, ConnectorCapability};
use dml::field::{Field, FieldType};
use dml::model::Model;
use dml::native_type_constructor::NativeTypeConstructor;
use dml::native_type_instance::NativeTypeInstance;
use dml::scalars::ScalarType;
use native_types::PostgresType;
use native_types::PostgresType::*;

const SMALL_INT_TYPE_NAME: &str = "SmallInt";
const INTEGER_TYPE_NAME: &str = "Integer";
const BIG_INT_TYPE_NAME: &str = "BigInt";
const DECIMAL_TYPE_NAME: &str = "Decimal";
const NUMERIC_TYPE_NAME: &str = "Numeric";
const REAL_TYPE_NAME: &str = "Real";
const DOUBLE_PRECISION_TYPE_NAME: &str = "DoublePrecision";
const VARCHAR_TYPE_NAME: &str = "VarChar";
const CHAR_TYPE_NAME: &str = "Char";
const TEXT_TYPE_NAME: &str = "Text";
const BYTE_A_TYPE_NAME: &str = "ByteA";
const TIMESTAMP_TYPE_NAME: &str = "Timestamp";
const TIMESTAMP_TZ_TYPE_NAME: &str = "Timestamptz";
const DATE_TYPE_NAME: &str = "Date";
const TIME_TYPE_NAME: &str = "Time";
const TIME_TZ_TYPE_NAME: &str = "Timetz";
const BOOLEAN_TYPE_NAME: &str = "Boolean";
const BIT_TYPE_NAME: &str = "Bit";
const VAR_BIT_TYPE_NAME: &str = "VarBit";
const UUID_TYPE_NAME: &str = "Uuid";
const XML_TYPE_NAME: &str = "Xml";
const JSON_TYPE_NAME: &str = "Json";
const JSON_B_TYPE_NAME: &str = "JsonB";

pub struct PostgresDatamodelConnector {
    capabilities: Vec<ConnectorCapability>,
    constructors: Vec<NativeTypeConstructor>,
}

//todo should this also contain the pretty printed output for SQL rendering?
impl PostgresDatamodelConnector {
    pub fn new() -> PostgresDatamodelConnector {
        let capabilities = vec![
            ConnectorCapability::ScalarLists,
            ConnectorCapability::Enums,
            ConnectorCapability::Json,
            ConnectorCapability::AutoIncrementMultipleAllowed,
            ConnectorCapability::AutoIncrementAllowedOnNonId,
            ConnectorCapability::AutoIncrementNonIndexedAllowed,
            ConnectorCapability::InsensitiveFilters,
            ConnectorCapability::RelationFieldsInArbitraryOrder,
        ];

        let small_int = NativeTypeConstructor::without_args(SMALL_INT_TYPE_NAME, vec![ScalarType::Int]);
        let integer = NativeTypeConstructor::without_args(INTEGER_TYPE_NAME, vec![ScalarType::Int]);
        let big_int = NativeTypeConstructor::without_args(BIG_INT_TYPE_NAME, vec![ScalarType::BigInt]);
        let decimal = NativeTypeConstructor::with_optional_args(DECIMAL_TYPE_NAME, 2, vec![ScalarType::Decimal]);
        let numeric = NativeTypeConstructor::with_optional_args(NUMERIC_TYPE_NAME, 2, vec![ScalarType::Decimal]);
        let real = NativeTypeConstructor::without_args(REAL_TYPE_NAME, vec![ScalarType::Float]);
        let double_precision = NativeTypeConstructor::without_args(DOUBLE_PRECISION_TYPE_NAME, vec![ScalarType::Float]);
        let varchar = NativeTypeConstructor::with_optional_args(VARCHAR_TYPE_NAME, 1, vec![ScalarType::String]);
        let char = NativeTypeConstructor::with_optional_args(CHAR_TYPE_NAME, 1, vec![ScalarType::String]);
        let text = NativeTypeConstructor::without_args(TEXT_TYPE_NAME, vec![ScalarType::String]);
        let byte_a = NativeTypeConstructor::without_args(BYTE_A_TYPE_NAME, vec![ScalarType::Bytes]);
        let timestamp = NativeTypeConstructor::with_optional_args(TIMESTAMP_TYPE_NAME, 1, vec![ScalarType::DateTime]);
        let timestamptz =
            NativeTypeConstructor::with_optional_args(TIMESTAMP_TZ_TYPE_NAME, 1, vec![ScalarType::DateTime]);
        let date = NativeTypeConstructor::without_args(DATE_TYPE_NAME, vec![ScalarType::DateTime]);
        let time = NativeTypeConstructor::with_optional_args(TIME_TYPE_NAME, 1, vec![ScalarType::DateTime]);
        let timetz = NativeTypeConstructor::with_optional_args(TIME_TZ_TYPE_NAME, 1, vec![ScalarType::DateTime]);
        let boolean = NativeTypeConstructor::without_args(BOOLEAN_TYPE_NAME, vec![ScalarType::Boolean]);
        let bit = NativeTypeConstructor::with_optional_args(BIT_TYPE_NAME, 1, vec![ScalarType::String]);
        let varbit = NativeTypeConstructor::with_optional_args(VAR_BIT_TYPE_NAME, 1, vec![ScalarType::String]);
        let uuid = NativeTypeConstructor::without_args(UUID_TYPE_NAME, vec![ScalarType::String]);
        let xml = NativeTypeConstructor::without_args(XML_TYPE_NAME, vec![ScalarType::String]);
        let json = NativeTypeConstructor::without_args(JSON_TYPE_NAME, vec![ScalarType::Json]);
        let json_b = NativeTypeConstructor::without_args(JSON_B_TYPE_NAME, vec![ScalarType::Json]);

        let constructors = vec![
            small_int,
            integer,
            big_int,
            decimal,
            numeric,
            real,
            double_precision,
            varchar,
            char,
            text,
            byte_a,
            timestamp,
            timestamptz,
            date,
            time,
            timetz,
            boolean,
            bit,
            varbit,
            uuid,
            xml,
            json,
            json_b,
        ];

        PostgresDatamodelConnector {
            capabilities,
            constructors,
        }
    }
}

impl Connector for PostgresDatamodelConnector {
    fn name(&self) -> String {
        "Postgres".to_string()
    }

    fn capabilities(&self) -> &Vec<ConnectorCapability> {
        &self.capabilities
    }

    fn validate_field(&self, field: &Field) -> Result<(), ConnectorError> {
<<<<<<< HEAD
        if let FieldType::NativeType(_scalar_type, native_type_instance) = field.field_type() {
            let native_type_name = native_type_instance.name.as_str();
            let native_type: PostgresType = native_type_instance.deserialize_native_type();

            let precision_and_scale = match native_type {
                PostgresType::Decimal(x) => x,
                PostgresType::Numeric(x) => x,
                _ => None,
            };
            match precision_and_scale {
                Some((precision, scale)) if scale > precision => {
                    return Err(ConnectorError::new_scale_larger_than_precision_error(
                        native_type_name,
                        "Postgres",
                    ));
                }
                Some((precision, _)) if precision > 1000 || precision == 0 => {
                    return Err(ConnectorError::new_argument_m_out_of_range_error(
                        "Precision must be positive with a maximum value of 1000.",
                        native_type_name,
                        "Postgres",
                    ));
                }
                _ => {}
            }

            let length = match native_type {
                PostgresType::Bit(l) => l,
                PostgresType::VarBit(l) => l,
                _ => None,
            };
            if length == Some(0) {
                return Err(ConnectorError::new_argument_m_out_of_range_error(
                    "M must be a positive integer.",
                    native_type_name,
                    "Postgres",
                ));
            }

            let time_precision = match native_type {
                PostgresType::Timestamp(p) => p,
                PostgresType::Timestamptz(p) => p,
                PostgresType::Time(p) => p,
                PostgresType::Timetz(p) => p,
                _ => None,
            };

            if let Some(precision) = time_precision {
                if precision > 6 {
                    return Err(ConnectorError::new_argument_m_out_of_range_error(
                        "M can range from 0 to 6.",
                        native_type_name,
                        "Postgres",
                    ));
=======
        match field.field_type() {
            FieldType::NativeType(_scalar_type, native_type_instance) => {
                let native_type: PostgresType = native_type_instance.deserialize_native_type();
                let error = self.native_instance_error(native_type_instance);

                match native_type {
                    Decimal(Some((precision, scale))) | Numeric(Some((precision, scale))) if scale > precision => {
                        error.new_scale_larger_than_precision_error()
                    }
                    Decimal(Some((prec, _))) | Numeric(Some((prec, _))) if prec > 1000 || prec == 0 => error
                        .new_argument_m_out_of_range_error("Precision must be positive with a maximum value of 1000."),
                    Bit(Some(0)) | VarBit(Some(0)) => {
                        error.new_argument_m_out_of_range_error("M must be a positive integer.")
                    }
                    Timestamp(Some(p)) | Timestamptz(Some(p)) | Time(Some(p)) | Timetz(Some(p)) if p > 6 => {
                        error.new_argument_m_out_of_range_error("M can range from 0 to 6.")
                    }
                    _ => Ok(()),
>>>>>>> 19f5eaf4
                }
            }
            _ => Ok(()),
        }
    }

    fn validate_model(&self, _model: &Model) -> Result<(), ConnectorError> {
        Ok(())
    }

    fn available_native_type_constructors(&self) -> &Vec<NativeTypeConstructor> {
        &self.constructors
    }

    fn parse_native_type(&self, name: &str, args: Vec<String>) -> Result<NativeTypeInstance, ConnectorError> {
        let cloned_args = args.clone();

        let native_type = match name {
<<<<<<< HEAD
            SMALL_INT_TYPE_NAME => PostgresType::SmallInt,
            INTEGER_TYPE_NAME => PostgresType::Integer,
            BIG_INT_TYPE_NAME => PostgresType::BigInt,
            DECIMAL_TYPE_NAME => PostgresType::Decimal(parse_two_opt_u32(args, DECIMAL_TYPE_NAME)?),
            NUMERIC_TYPE_NAME => PostgresType::Numeric(parse_two_opt_u32(args, NUMERIC_TYPE_NAME)?),
            REAL_TYPE_NAME => PostgresType::Real,
            DOUBLE_PRECISION_TYPE_NAME => PostgresType::DoublePrecision,
            VARCHAR_TYPE_NAME => PostgresType::VarChar(parse_one_opt_u32(args, VARCHAR_TYPE_NAME)?),
            CHAR_TYPE_NAME => PostgresType::Char(parse_one_opt_u32(args, CHAR_TYPE_NAME)?),
            TEXT_TYPE_NAME => PostgresType::Text,
            BYTE_A_TYPE_NAME => PostgresType::ByteA,
            TIMESTAMP_TYPE_NAME => PostgresType::Timestamp(parse_one_opt_u32(args, TIMESTAMP_TYPE_NAME)?),
            TIMESTAMP_TZ_TYPE_NAME => PostgresType::Timestamptz(parse_one_opt_u32(args, TIMESTAMP_TZ_TYPE_NAME)?),
            DATE_TYPE_NAME => PostgresType::Date,
            TIME_TYPE_NAME => PostgresType::Time(parse_one_opt_u32(args, TIME_TYPE_NAME)?),
            TIME_TZ_TYPE_NAME => PostgresType::Timetz(parse_one_opt_u32(args, TIME_TZ_TYPE_NAME)?),
            BOOLEAN_TYPE_NAME => PostgresType::Boolean,
            BIT_TYPE_NAME => PostgresType::Bit(parse_one_opt_u32(args, BIT_TYPE_NAME)?),
            VAR_BIT_TYPE_NAME => PostgresType::VarBit(parse_one_opt_u32(args, VAR_BIT_TYPE_NAME)?),
            UUID_TYPE_NAME => PostgresType::UUID,
            XML_TYPE_NAME => PostgresType::Xml,
            JSON_TYPE_NAME => PostgresType::JSON,
            JSON_B_TYPE_NAME => PostgresType::JSONB,
=======
            SMALL_INT_TYPE_NAME => SmallInt,
            INTEGER_TYPE_NAME => Integer,
            BIG_INT_TYPE_NAME => BigInt,
            DECIMAL_TYPE_NAME => Decimal(parse_two_opt_u32(args, DECIMAL_TYPE_NAME)?),
            NUMERIC_TYPE_NAME => Numeric(parse_two_opt_u32(args, NUMERIC_TYPE_NAME)?),
            REAL_TYPE_NAME => Real,
            DOUBLE_PRECISION_TYPE_NAME => DoublePrecision,
            VARCHAR_TYPE_NAME => VarChar(parse_one_opt_u32(args, VARCHAR_TYPE_NAME)?),
            CHAR_TYPE_NAME => Char(parse_one_opt_u32(args, CHAR_TYPE_NAME)?),
            TEXT_TYPE_NAME => Text,
            BYTE_A_TYPE_NAME => ByteA,
            TIMESTAMP_TYPE_NAME => Timestamp(parse_one_opt_u32(args, TIMESTAMP_TYPE_NAME)?),
            TIMESTAMP_TZ_TYPE_NAME => Timestamptz(parse_one_opt_u32(args, TIMESTAMP_TZ_TYPE_NAME)?),
            DATE_TYPE_NAME => Date,
            TIME_TYPE_NAME => Time(parse_one_opt_u32(args, TIME_TYPE_NAME)?),
            TIME_TZ_TYPE_NAME => Timetz(parse_one_opt_u32(args, TIME_TZ_TYPE_NAME)?),
            BOOLEAN_TYPE_NAME => Boolean,
            BIT_TYPE_NAME => Bit(parse_one_opt_u32(args, BIT_TYPE_NAME)?),
            VAR_BIT_TYPE_NAME => VarBit(parse_one_opt_u32(args, VAR_BIT_TYPE_NAME)?),
            UUID_TYPE_NAME => UUID,
            XML_TYPE_NAME => Xml,
            JSON_TYPE_NAME => JSON,
            JSON_B_TYPE_NAME => JSONB,
>>>>>>> 19f5eaf4
            _ => unreachable!("This code is unreachable as the core must guarantee to just call with known names."),
        };

        Ok(NativeTypeInstance::new(name, cloned_args, &native_type))
    }

    fn introspect_native_type(&self, native_type: serde_json::Value) -> Result<NativeTypeInstance, ConnectorError> {
        let native_type: PostgresType = serde_json::from_value(native_type).unwrap();
        let (constructor_name, args) = match native_type {
<<<<<<< HEAD
            PostgresType::SmallInt => (SMALL_INT_TYPE_NAME, vec![]),
            PostgresType::Integer => (INTEGER_TYPE_NAME, vec![]),
            PostgresType::BigInt => (BIG_INT_TYPE_NAME, vec![]),
            PostgresType::Decimal(x) => (DECIMAL_TYPE_NAME, args_vec_from_opt(x)),
            PostgresType::Numeric(x) => (NUMERIC_TYPE_NAME, args_vec_from_opt(x)),
            PostgresType::Real => (REAL_TYPE_NAME, vec![]),
            PostgresType::DoublePrecision => (DOUBLE_PRECISION_TYPE_NAME, vec![]),
            PostgresType::VarChar(x) => (VARCHAR_TYPE_NAME, arg_vec_from_opt(x)),
            PostgresType::Char(x) => (CHAR_TYPE_NAME, arg_vec_from_opt(x)),
            PostgresType::Text => (TEXT_TYPE_NAME, vec![]),
            PostgresType::ByteA => (BYTE_A_TYPE_NAME, vec![]),
            PostgresType::Timestamp(x) => (TIMESTAMP_TYPE_NAME, arg_vec_from_opt(x)),
            PostgresType::Timestamptz(x) => (TIMESTAMP_TZ_TYPE_NAME, arg_vec_from_opt(x)),
            PostgresType::Date => (DATE_TYPE_NAME, vec![]),
            PostgresType::Time(x) => (TIME_TYPE_NAME, arg_vec_from_opt(x)),
            PostgresType::Timetz(x) => (TIME_TZ_TYPE_NAME, arg_vec_from_opt(x)),
            PostgresType::Boolean => (BOOLEAN_TYPE_NAME, vec![]),
            PostgresType::Bit(x) => (BIT_TYPE_NAME, arg_vec_from_opt(x)),
            PostgresType::VarBit(x) => (VAR_BIT_TYPE_NAME, arg_vec_from_opt(x)),
            PostgresType::UUID => (UUID_TYPE_NAME, vec![]),
            PostgresType::Xml => (XML_TYPE_NAME, vec![]),
            PostgresType::JSON => (JSON_TYPE_NAME, vec![]),
            PostgresType::JSONB => (JSON_B_TYPE_NAME, vec![]),
=======
            SmallInt => (SMALL_INT_TYPE_NAME, vec![]),
            Integer => (INTEGER_TYPE_NAME, vec![]),
            BigInt => (BIG_INT_TYPE_NAME, vec![]),
            Decimal(x) => (DECIMAL_TYPE_NAME, args_vec_from_opt(x)),
            Numeric(x) => (NUMERIC_TYPE_NAME, args_vec_from_opt(x)),
            Real => (REAL_TYPE_NAME, vec![]),
            DoublePrecision => (DOUBLE_PRECISION_TYPE_NAME, vec![]),
            VarChar(x) => (VARCHAR_TYPE_NAME, arg_vec_from_opt(x)),
            Char(x) => (CHAR_TYPE_NAME, arg_vec_from_opt(x)),
            Text => (TEXT_TYPE_NAME, vec![]),
            ByteA => (BYTE_A_TYPE_NAME, vec![]),
            Timestamp(x) => (TIMESTAMP_TYPE_NAME, arg_vec_from_opt(x)),
            Timestamptz(x) => (TIMESTAMP_TZ_TYPE_NAME, arg_vec_from_opt(x)),
            Date => (DATE_TYPE_NAME, vec![]),
            Time(x) => (TIME_TYPE_NAME, arg_vec_from_opt(x)),
            Timetz(x) => (TIME_TZ_TYPE_NAME, arg_vec_from_opt(x)),
            Boolean => (BOOLEAN_TYPE_NAME, vec![]),
            Bit(x) => (BIT_TYPE_NAME, arg_vec_from_opt(x)),
            VarBit(x) => (VAR_BIT_TYPE_NAME, arg_vec_from_opt(x)),
            UUID => (UUID_TYPE_NAME, vec![]),
            Xml => (XML_TYPE_NAME, vec![]),
            JSON => (JSON_TYPE_NAME, vec![]),
            JSONB => (JSON_B_TYPE_NAME, vec![]),
>>>>>>> 19f5eaf4
        };

        if let Some(constructor) = self.find_native_type_constructor(constructor_name) {
            Ok(NativeTypeInstance::new(constructor.name.as_str(), args, &native_type))
        } else {
            self.native_str_error(constructor_name).native_type_name_unknown()
        }
    }
}

impl Default for PostgresDatamodelConnector {
    fn default() -> Self {
        Self::new()
    }
}<|MERGE_RESOLUTION|>--- conflicted
+++ resolved
@@ -120,62 +120,6 @@
     }
 
     fn validate_field(&self, field: &Field) -> Result<(), ConnectorError> {
-<<<<<<< HEAD
-        if let FieldType::NativeType(_scalar_type, native_type_instance) = field.field_type() {
-            let native_type_name = native_type_instance.name.as_str();
-            let native_type: PostgresType = native_type_instance.deserialize_native_type();
-
-            let precision_and_scale = match native_type {
-                PostgresType::Decimal(x) => x,
-                PostgresType::Numeric(x) => x,
-                _ => None,
-            };
-            match precision_and_scale {
-                Some((precision, scale)) if scale > precision => {
-                    return Err(ConnectorError::new_scale_larger_than_precision_error(
-                        native_type_name,
-                        "Postgres",
-                    ));
-                }
-                Some((precision, _)) if precision > 1000 || precision == 0 => {
-                    return Err(ConnectorError::new_argument_m_out_of_range_error(
-                        "Precision must be positive with a maximum value of 1000.",
-                        native_type_name,
-                        "Postgres",
-                    ));
-                }
-                _ => {}
-            }
-
-            let length = match native_type {
-                PostgresType::Bit(l) => l,
-                PostgresType::VarBit(l) => l,
-                _ => None,
-            };
-            if length == Some(0) {
-                return Err(ConnectorError::new_argument_m_out_of_range_error(
-                    "M must be a positive integer.",
-                    native_type_name,
-                    "Postgres",
-                ));
-            }
-
-            let time_precision = match native_type {
-                PostgresType::Timestamp(p) => p,
-                PostgresType::Timestamptz(p) => p,
-                PostgresType::Time(p) => p,
-                PostgresType::Timetz(p) => p,
-                _ => None,
-            };
-
-            if let Some(precision) = time_precision {
-                if precision > 6 {
-                    return Err(ConnectorError::new_argument_m_out_of_range_error(
-                        "M can range from 0 to 6.",
-                        native_type_name,
-                        "Postgres",
-                    ));
-=======
         match field.field_type() {
             FieldType::NativeType(_scalar_type, native_type_instance) => {
                 let native_type: PostgresType = native_type_instance.deserialize_native_type();
@@ -194,7 +138,6 @@
                         error.new_argument_m_out_of_range_error("M can range from 0 to 6.")
                     }
                     _ => Ok(()),
->>>>>>> 19f5eaf4
                 }
             }
             _ => Ok(()),
@@ -213,31 +156,6 @@
         let cloned_args = args.clone();
 
         let native_type = match name {
-<<<<<<< HEAD
-            SMALL_INT_TYPE_NAME => PostgresType::SmallInt,
-            INTEGER_TYPE_NAME => PostgresType::Integer,
-            BIG_INT_TYPE_NAME => PostgresType::BigInt,
-            DECIMAL_TYPE_NAME => PostgresType::Decimal(parse_two_opt_u32(args, DECIMAL_TYPE_NAME)?),
-            NUMERIC_TYPE_NAME => PostgresType::Numeric(parse_two_opt_u32(args, NUMERIC_TYPE_NAME)?),
-            REAL_TYPE_NAME => PostgresType::Real,
-            DOUBLE_PRECISION_TYPE_NAME => PostgresType::DoublePrecision,
-            VARCHAR_TYPE_NAME => PostgresType::VarChar(parse_one_opt_u32(args, VARCHAR_TYPE_NAME)?),
-            CHAR_TYPE_NAME => PostgresType::Char(parse_one_opt_u32(args, CHAR_TYPE_NAME)?),
-            TEXT_TYPE_NAME => PostgresType::Text,
-            BYTE_A_TYPE_NAME => PostgresType::ByteA,
-            TIMESTAMP_TYPE_NAME => PostgresType::Timestamp(parse_one_opt_u32(args, TIMESTAMP_TYPE_NAME)?),
-            TIMESTAMP_TZ_TYPE_NAME => PostgresType::Timestamptz(parse_one_opt_u32(args, TIMESTAMP_TZ_TYPE_NAME)?),
-            DATE_TYPE_NAME => PostgresType::Date,
-            TIME_TYPE_NAME => PostgresType::Time(parse_one_opt_u32(args, TIME_TYPE_NAME)?),
-            TIME_TZ_TYPE_NAME => PostgresType::Timetz(parse_one_opt_u32(args, TIME_TZ_TYPE_NAME)?),
-            BOOLEAN_TYPE_NAME => PostgresType::Boolean,
-            BIT_TYPE_NAME => PostgresType::Bit(parse_one_opt_u32(args, BIT_TYPE_NAME)?),
-            VAR_BIT_TYPE_NAME => PostgresType::VarBit(parse_one_opt_u32(args, VAR_BIT_TYPE_NAME)?),
-            UUID_TYPE_NAME => PostgresType::UUID,
-            XML_TYPE_NAME => PostgresType::Xml,
-            JSON_TYPE_NAME => PostgresType::JSON,
-            JSON_B_TYPE_NAME => PostgresType::JSONB,
-=======
             SMALL_INT_TYPE_NAME => SmallInt,
             INTEGER_TYPE_NAME => Integer,
             BIG_INT_TYPE_NAME => BigInt,
@@ -261,7 +179,6 @@
             XML_TYPE_NAME => Xml,
             JSON_TYPE_NAME => JSON,
             JSON_B_TYPE_NAME => JSONB,
->>>>>>> 19f5eaf4
             _ => unreachable!("This code is unreachable as the core must guarantee to just call with known names."),
         };
 
@@ -271,31 +188,6 @@
     fn introspect_native_type(&self, native_type: serde_json::Value) -> Result<NativeTypeInstance, ConnectorError> {
         let native_type: PostgresType = serde_json::from_value(native_type).unwrap();
         let (constructor_name, args) = match native_type {
-<<<<<<< HEAD
-            PostgresType::SmallInt => (SMALL_INT_TYPE_NAME, vec![]),
-            PostgresType::Integer => (INTEGER_TYPE_NAME, vec![]),
-            PostgresType::BigInt => (BIG_INT_TYPE_NAME, vec![]),
-            PostgresType::Decimal(x) => (DECIMAL_TYPE_NAME, args_vec_from_opt(x)),
-            PostgresType::Numeric(x) => (NUMERIC_TYPE_NAME, args_vec_from_opt(x)),
-            PostgresType::Real => (REAL_TYPE_NAME, vec![]),
-            PostgresType::DoublePrecision => (DOUBLE_PRECISION_TYPE_NAME, vec![]),
-            PostgresType::VarChar(x) => (VARCHAR_TYPE_NAME, arg_vec_from_opt(x)),
-            PostgresType::Char(x) => (CHAR_TYPE_NAME, arg_vec_from_opt(x)),
-            PostgresType::Text => (TEXT_TYPE_NAME, vec![]),
-            PostgresType::ByteA => (BYTE_A_TYPE_NAME, vec![]),
-            PostgresType::Timestamp(x) => (TIMESTAMP_TYPE_NAME, arg_vec_from_opt(x)),
-            PostgresType::Timestamptz(x) => (TIMESTAMP_TZ_TYPE_NAME, arg_vec_from_opt(x)),
-            PostgresType::Date => (DATE_TYPE_NAME, vec![]),
-            PostgresType::Time(x) => (TIME_TYPE_NAME, arg_vec_from_opt(x)),
-            PostgresType::Timetz(x) => (TIME_TZ_TYPE_NAME, arg_vec_from_opt(x)),
-            PostgresType::Boolean => (BOOLEAN_TYPE_NAME, vec![]),
-            PostgresType::Bit(x) => (BIT_TYPE_NAME, arg_vec_from_opt(x)),
-            PostgresType::VarBit(x) => (VAR_BIT_TYPE_NAME, arg_vec_from_opt(x)),
-            PostgresType::UUID => (UUID_TYPE_NAME, vec![]),
-            PostgresType::Xml => (XML_TYPE_NAME, vec![]),
-            PostgresType::JSON => (JSON_TYPE_NAME, vec![]),
-            PostgresType::JSONB => (JSON_B_TYPE_NAME, vec![]),
-=======
             SmallInt => (SMALL_INT_TYPE_NAME, vec![]),
             Integer => (INTEGER_TYPE_NAME, vec![]),
             BigInt => (BIG_INT_TYPE_NAME, vec![]),
@@ -319,7 +211,6 @@
             Xml => (XML_TYPE_NAME, vec![]),
             JSON => (JSON_TYPE_NAME, vec![]),
             JSONB => (JSON_B_TYPE_NAME, vec![]),
->>>>>>> 19f5eaf4
         };
 
         if let Some(constructor) = self.find_native_type_constructor(constructor_name) {

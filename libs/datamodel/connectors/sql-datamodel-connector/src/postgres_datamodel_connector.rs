use datamodel_connector::connector_error::{ConnectorError, ErrorKind};
use datamodel_connector::helper::parse_u32_arguments;
use datamodel_connector::{Connector, ConnectorCapability};
use dml::default_value::DefaultValue;
use dml::field::{Field, FieldType};
use dml::model::Model;
use dml::native_type_constructor::NativeTypeConstructor;
use dml::native_type_instance::NativeTypeInstance;
use dml::scalars::ScalarType;
use native_types::PostgresType;

const SMALL_INT_TYPE_NAME: &str = "SmallInt";
const INTEGER_TYPE_NAME: &str = "Integer";
const BIG_INT_TYPE_NAME: &str = "BigInt";
const DECIMAL_TYPE_NAME: &str = "Decimal";
const NUMERIC_TYPE_NAME: &str = "Numeric";
const REAL_TYPE_NAME: &str = "Real";
const DOUBLE_PRECISION_TYPE_NAME: &str = "DoublePrecision";
const SMALL_SERIAL_TYPE_NAME: &str = "SmallSerial";
const SERIAL_TYPE_NAME: &str = "Serial";
const BIG_SERIAL_TYPE_NAME: &str = "BigSerial";
const VARCHAR_TYPE_NAME: &str = "VarChar";
const CHAR_TYPE_NAME: &str = "Char";
const TEXT_TYPE_NAME: &str = "Text";
const BYTE_A_TYPE_NAME: &str = "ByteA";
const TIMESTAMP_TYPE_NAME: &str = "Timestamp";
const TIMESTAMP_WITH_TIMEZONE_TYPE_NAME: &str = "TimestampWithTimeZone";
const DATE_TYPE_NAME: &str = "Date";
const TIME_TYPE_NAME: &str = "Time";
const TIME_WITH_TIMEZONE_TYPE_NAME: &str = "TimeWithTimeZone";
const INTERVAL_TYPE_NAME: &str = "Interval";
const BOOLEAN_TYPE_NAME: &str = "Boolean";
const BIT_TYPE_NAME: &str = "Bit";
const VAR_BIT_TYPE_NAME: &str = "VarBit";
const UUID_TYPE_NAME: &str = "Uuid";
const XML_TYPE_NAME: &str = "Xml";
const JSON_TYPE_NAME: &str = "Json";
const JSON_B_TYPE_NAME: &str = "JsonB";

pub struct PostgresDatamodelConnector {
    capabilities: Vec<ConnectorCapability>,
    constructors: Vec<NativeTypeConstructor>,
}

impl PostgresDatamodelConnector {
    pub fn new() -> PostgresDatamodelConnector {
        let capabilities = vec![
            ConnectorCapability::ScalarLists,
            ConnectorCapability::Enums,
            ConnectorCapability::Json,
            ConnectorCapability::AutoIncrementMultipleAllowed,
            ConnectorCapability::AutoIncrementAllowedOnNonId,
            ConnectorCapability::AutoIncrementNonIndexedAllowed,
            ConnectorCapability::InsensitiveFilters,
            ConnectorCapability::RelationFieldsInArbitraryOrder,
        ];

<<<<<<< HEAD
        let small_int = NativeTypeConstructor::without_args(SMALL_INT_TYPE_NAME, ScalarType::Int);
        let integer = NativeTypeConstructor::without_args(INTEGER_TYPE_NAME, ScalarType::Int);
        let big_int = NativeTypeConstructor::without_args(BIG_INT_TYPE_NAME, ScalarType::Int);
        let decimal = NativeTypeConstructor::with_optional_args(DECIMAL_TYPE_NAME, 2, ScalarType::Decimal);
        let numeric = NativeTypeConstructor::with_optional_args(NUMERIC_TYPE_NAME, 2, ScalarType::Decimal);
        let real = NativeTypeConstructor::without_args(REAL_TYPE_NAME, ScalarType::Float);
        let double_precision = NativeTypeConstructor::without_args(DOUBLE_PRECISION_TYPE_NAME, ScalarType::Float);
        let small_serial = NativeTypeConstructor::without_args(SMALL_SERIAL_TYPE_NAME, ScalarType::Int);
        let serial = NativeTypeConstructor::without_args(SERIAL_TYPE_NAME, ScalarType::Int);
        let big_serial = NativeTypeConstructor::without_args(BIG_SERIAL_TYPE_NAME, ScalarType::Int);
        let varchar = NativeTypeConstructor::with_optional_args(VARCHAR_TYPE_NAME, 1, ScalarType::String);
        let char = NativeTypeConstructor::with_optional_args(CHAR_TYPE_NAME, 1, ScalarType::String);
        let text = NativeTypeConstructor::without_args(TEXT_TYPE_NAME, ScalarType::String);
        let byte_a = NativeTypeConstructor::without_args(BYTE_A_TYPE_NAME, ScalarType::Bytes);
        let timestamp = NativeTypeConstructor::with_args(TIMESTAMP_TYPE_NAME, 1, ScalarType::DateTime);
=======
        let small_int = NativeTypeConstructor::without_args(SMALL_INT_TYPE_NAME, vec![ScalarType::Int]);
        let integer = NativeTypeConstructor::without_args(INTEGER_TYPE_NAME, vec![ScalarType::Int]);
        let big_int = NativeTypeConstructor::without_args(BIG_INT_TYPE_NAME, vec![ScalarType::Int]);
        let decimal = NativeTypeConstructor::with_args(DECIMAL_TYPE_NAME, 2, vec![ScalarType::Decimal]);
        let numeric = NativeTypeConstructor::with_args(NUMERIC_TYPE_NAME, 2, vec![ScalarType::Decimal]);
        let real = NativeTypeConstructor::without_args(REAL_TYPE_NAME, vec![ScalarType::Float]);
        let double_precision = NativeTypeConstructor::without_args(DOUBLE_PRECISION_TYPE_NAME, vec![ScalarType::Float]);
        let small_serial = NativeTypeConstructor::without_args(SMALL_SERIAL_TYPE_NAME, vec![ScalarType::Int]);
        let serial = NativeTypeConstructor::without_args(SERIAL_TYPE_NAME, vec![ScalarType::Int]);
        let big_serial = NativeTypeConstructor::without_args(BIG_SERIAL_TYPE_NAME, vec![ScalarType::Int]);
        let varchar = NativeTypeConstructor::with_args(VARCHAR_TYPE_NAME, 1, vec![ScalarType::String]);
        let char = NativeTypeConstructor::with_args(CHAR_TYPE_NAME, 1, vec![ScalarType::String]);
        let text = NativeTypeConstructor::without_args(TEXT_TYPE_NAME, vec![ScalarType::String]);
        let byte_a = NativeTypeConstructor::without_args(BYTE_A_TYPE_NAME, vec![ScalarType::Bytes]);
        let timestamp = NativeTypeConstructor::with_args(TIMESTAMP_TYPE_NAME, 1, vec![ScalarType::DateTime]);
>>>>>>> 02c8dc11
        let timestamp_with_timezone =
            NativeTypeConstructor::with_args(TIMESTAMP_WITH_TIMEZONE_TYPE_NAME, 1, vec![ScalarType::DateTime]);
        let date = NativeTypeConstructor::without_args(DATE_TYPE_NAME, vec![ScalarType::DateTime]);
        let time = NativeTypeConstructor::with_args(TIME_TYPE_NAME, 1, vec![ScalarType::DateTime]);
        let time_with_timezone =
<<<<<<< HEAD
            NativeTypeConstructor::with_args(TIME_WITH_TIMEZONE_TYPE_NAME, 1, ScalarType::DateTime);
        let interval = NativeTypeConstructor::with_args(INTERVAL_TYPE_NAME, 1, ScalarType::Duration);
        let boolean = NativeTypeConstructor::without_args(BOOLEAN_TYPE_NAME, ScalarType::Boolean);
        let bit = NativeTypeConstructor::with_optional_args(BIT_TYPE_NAME, 1, ScalarType::String);
        let varbit = NativeTypeConstructor::with_optional_args(VAR_BIT_TYPE_NAME, 1, ScalarType::String);
        let uuid = NativeTypeConstructor::without_args(UUID_TYPE_NAME, ScalarType::String);
        let xml = NativeTypeConstructor::without_args(XML_TYPE_NAME, ScalarType::Xml);
        let json = NativeTypeConstructor::without_args(JSON_TYPE_NAME, ScalarType::Json);
        let json_b = NativeTypeConstructor::without_args(JSON_B_TYPE_NAME, ScalarType::Json);
=======
            NativeTypeConstructor::with_args(TIME_WITH_TIMEZONE_TYPE_NAME, 1, vec![ScalarType::DateTime]);
        let interval = NativeTypeConstructor::with_args(INTERVAL_TYPE_NAME, 1, vec![ScalarType::Duration]);
        let boolean = NativeTypeConstructor::without_args(BOOLEAN_TYPE_NAME, vec![ScalarType::Boolean]);
        let bit = NativeTypeConstructor::with_args(BIT_TYPE_NAME, 1, vec![ScalarType::String]);
        let varbit = NativeTypeConstructor::with_args(VAR_BIT_TYPE_NAME, 1, vec![ScalarType::String]);
        let uuid = NativeTypeConstructor::without_args(UUID_TYPE_NAME, vec![ScalarType::String]);
        let xml = NativeTypeConstructor::without_args(XML_TYPE_NAME, vec![ScalarType::Xml]);
        let json = NativeTypeConstructor::without_args(JSON_TYPE_NAME, vec![ScalarType::Json]);
        let json_b = NativeTypeConstructor::without_args(JSON_B_TYPE_NAME, vec![ScalarType::Json]);
>>>>>>> 02c8dc11

        let constructors = vec![
            small_int,
            integer,
            big_int,
            decimal,
            numeric,
            real,
            double_precision,
            small_serial,
            serial,
            big_serial,
            varchar,
            char,
            text,
            byte_a,
            timestamp,
            timestamp_with_timezone,
            date,
            time,
            time_with_timezone,
            interval,
            boolean,
            bit,
            varbit,
            uuid,
            xml,
            json,
            json_b,
        ];

        PostgresDatamodelConnector {
            capabilities,
            constructors,
        }
    }
}

impl Connector for PostgresDatamodelConnector {
    fn capabilities(&self) -> &Vec<ConnectorCapability> {
        &self.capabilities
    }

    fn validate_field(&self, field: &Field) -> Result<(), ConnectorError> {
        if let FieldType::NativeType(_scalar_type, native_type) = field.field_type() {
            let native_type_name = native_type.name.as_str();
            if matches!(native_type_name, DECIMAL_TYPE_NAME | NUMERIC_TYPE_NAME) {
                match native_type.args.as_slice() {
                    [precision, scale] if scale > precision => {
                        return Err(ConnectorError::new_scale_larger_than_precision_error(
                            native_type_name,
                            "Postgres",
                        ));
                    }
                    _ => {}
                }
            }
            if matches!(native_type_name, BIT_TYPE_NAME | VAR_BIT_TYPE_NAME) {
                match native_type.args.as_slice() {
                    [length] if length == &0 => {
                        return Err(ConnectorError::new_argument_m_out_of_range_error(
                            "M must be a positive integer.",
                            native_type_name,
                            "MySQL",
                        ))
                    }
                    _ => {}
                }
            }
            if matches!(
                native_type_name,
                SMALL_SERIAL_TYPE_NAME | SERIAL_TYPE_NAME | BIG_SERIAL_TYPE_NAME
            ) {
                if let Some(DefaultValue::Single(_)) = field.default_value() {
                    return Err(
                        ConnectorError::new_incompatible_sequential_type_with_static_default_value_error(
                            native_type_name,
                            "Postgres",
                        ),
                    );
                }
            }
        }
        Ok(())
    }

    fn validate_model(&self, _model: &Model) -> Result<(), ConnectorError> {
        Ok(())
    }

    fn available_native_type_constructors(&self) -> &Vec<NativeTypeConstructor> {
        &self.constructors
    }

    fn parse_native_type(&self, name: &str, args: Vec<String>) -> Result<NativeTypeInstance, ConnectorError> {
        let parsed_args = parse_u32_arguments(args)?;

        let constructor = self.find_native_type_constructor(name);
        let native_type = match name {
            SMALL_INT_TYPE_NAME => PostgresType::SmallInt,
            INTEGER_TYPE_NAME => PostgresType::Integer,
            BIG_INT_TYPE_NAME => PostgresType::BigInt,
<<<<<<< HEAD
            DECIMAL_TYPE_NAME => {
                if let (Some(first_arg), Some(second_arg)) = (args.get(0), args.get(1)) {
                    PostgresType::Decimal(Some((*first_arg, *second_arg)))
                } else {
                    PostgresType::Decimal(None)
                }
            }
            NUMERIC_TYPE_NAME => {
                if let (Some(first_arg), Some(second_arg)) = (args.get(0), args.get(1)) {
                    PostgresType::Numeric(Some((*first_arg, *second_arg)))
                } else {
                    PostgresType::Numeric(None)
                }
            }
=======
            DECIMAL_TYPE_NAME => match parsed_args.as_slice() {
                [scale, precision] => PostgresType::Decimal(*scale, *precision),
                _ => return Err(self.wrap_in_argument_count_mismatch_error(DECIMAL_TYPE_NAME, 2, parsed_args.len())),
            },
            NUMERIC_TYPE_NAME => match parsed_args.as_slice() {
                [scale, precision] => PostgresType::Numeric(*scale, *precision),
                _ => return Err(self.wrap_in_argument_count_mismatch_error(NUMERIC_TYPE_NAME, 2, parsed_args.len())),
            },
>>>>>>> 02c8dc11
            REAL_TYPE_NAME => PostgresType::Real,
            DOUBLE_PRECISION_TYPE_NAME => PostgresType::DoublePrecision,
            SMALL_SERIAL_TYPE_NAME => PostgresType::SmallSerial,
            SERIAL_TYPE_NAME => PostgresType::Serial,
            BIG_SERIAL_TYPE_NAME => PostgresType::BigSerial,
<<<<<<< HEAD
            VARCHAR_TYPE_NAME => PostgresType::VarChar(args.first().cloned()),
            CHAR_TYPE_NAME => PostgresType::Char(args.first().cloned()),
            TEXT_TYPE_NAME => PostgresType::Text,
            BYTE_A_TYPE_NAME => PostgresType::ByteA,
            TIMESTAMP_TYPE_NAME => PostgresType::Timestamp(args.first().cloned()),
            TIMESTAMP_WITH_TIMEZONE_TYPE_NAME => PostgresType::TimestampWithTimeZone(args.first().cloned()),
            INTERVAL_TYPE_NAME => PostgresType::Interval(args.first().cloned()),
            DATE_TYPE_NAME => PostgresType::Date,
            TIME_TYPE_NAME => PostgresType::Time(args.first().cloned()),
            TIME_WITH_TIMEZONE_TYPE_NAME => PostgresType::TimeWithTimeZone(args.first().cloned()),
            BOOLEAN_TYPE_NAME => PostgresType::Boolean,
            BIT_TYPE_NAME => PostgresType::Bit(args.first().cloned()),
            VAR_BIT_TYPE_NAME => PostgresType::VarBit(args.first().cloned()),
=======
            VARCHAR_TYPE_NAME => match parsed_args.as_slice() {
                [arg] => PostgresType::VarChar(*arg),
                _ => return Err(self.wrap_in_argument_count_mismatch_error(VARCHAR_TYPE_NAME, 1, parsed_args.len())),
            },
            CHAR_TYPE_NAME => match parsed_args.as_slice() {
                [arg] => PostgresType::Char(*arg),
                _ => return Err(self.wrap_in_argument_count_mismatch_error(CHAR_TYPE_NAME, 1, parsed_args.len())),
            },
            TEXT_TYPE_NAME => PostgresType::Text,
            BYTE_A_TYPE_NAME => PostgresType::ByteA,
            TIMESTAMP_TYPE_NAME => match parsed_args.as_slice() {
                [arg] => PostgresType::Timestamp(Option::Some(*arg)),
                [] => PostgresType::Timestamp(None),
                _ => {
                    return Err(self.wrap_in_optional_argument_count_mismatch_error(
                        TIMESTAMP_TYPE_NAME,
                        1,
                        parsed_args.len(),
                    ))
                }
            },
            TIMESTAMP_WITH_TIMEZONE_TYPE_NAME => PostgresType::TimestampWithTimeZone(parsed_args.first().cloned()),
            INTERVAL_TYPE_NAME => match parsed_args.as_slice() {
                [arg] => PostgresType::Interval(Option::Some(*arg)),
                [] => PostgresType::Interval(None),
                _ => {
                    return Err(self.wrap_in_optional_argument_count_mismatch_error(
                        INTERVAL_TYPE_NAME,
                        1,
                        parsed_args.len(),
                    ))
                }
            },
            DATE_TYPE_NAME => PostgresType::Date,
            TIME_TYPE_NAME => match parsed_args.as_slice() {
                [arg] => PostgresType::Time(Option::Some(*arg)),
                [] => PostgresType::Time(None),
                _ => {
                    return Err(self.wrap_in_optional_argument_count_mismatch_error(
                        TIME_TYPE_NAME,
                        1,
                        parsed_args.len(),
                    ))
                }
            },
            TIME_WITH_TIMEZONE_TYPE_NAME => match parsed_args.as_slice() {
                [arg] => PostgresType::TimeWithTimeZone(Option::Some(*arg)),
                [] => PostgresType::TimeWithTimeZone(None),
                _ => {
                    return Err(self.wrap_in_optional_argument_count_mismatch_error(
                        TIME_WITH_TIMEZONE_TYPE_NAME,
                        1,
                        parsed_args.len(),
                    ))
                }
            },
            BOOLEAN_TYPE_NAME => PostgresType::Boolean,
            BIT_TYPE_NAME => match parsed_args.as_slice() {
                [arg] => PostgresType::Bit(*arg),
                _ => return Err(self.wrap_in_argument_count_mismatch_error(BIT_TYPE_NAME, 1, parsed_args.len())),
            },
            VAR_BIT_TYPE_NAME => match parsed_args.as_slice() {
                [arg] => PostgresType::VarBit(*arg),
                _ => return Err(self.wrap_in_argument_count_mismatch_error(VAR_BIT_TYPE_NAME, 1, parsed_args.len())),
            },
>>>>>>> 02c8dc11
            UUID_TYPE_NAME => PostgresType::UUID,
            XML_TYPE_NAME => PostgresType::Xml,
            JSON_TYPE_NAME => PostgresType::JSON,
            JSON_B_TYPE_NAME => PostgresType::JSONB,
            _ => unreachable!("This code is unreachable as the core must guarantee to just call with known names."),
        };

        Ok(NativeTypeInstance::new(
            constructor.unwrap().name.as_str(),
            parsed_args,
            &native_type,
        ))
    }

    fn introspect_native_type(&self, native_type: serde_json::Value) -> Result<NativeTypeInstance, ConnectorError> {
        let native_type: PostgresType = serde_json::from_value(native_type).unwrap();
        let (constructor_name, args) = match native_type {
            PostgresType::SmallInt => (SMALL_INT_TYPE_NAME, vec![]),
            PostgresType::Integer => (INTEGER_TYPE_NAME, vec![]),
            PostgresType::BigInt => (BIG_INT_TYPE_NAME, vec![]),
            PostgresType::Decimal(x) => (DECIMAL_TYPE_NAME, args_vec_from_opt(x)),
            PostgresType::Numeric(x) => (NUMERIC_TYPE_NAME, args_vec_from_opt(x)),
            PostgresType::Real => (REAL_TYPE_NAME, vec![]),
            PostgresType::DoublePrecision => (DOUBLE_PRECISION_TYPE_NAME, vec![]),
            PostgresType::SmallSerial => (SMALL_SERIAL_TYPE_NAME, vec![]),
            PostgresType::Serial => (SMALL_SERIAL_TYPE_NAME, vec![]),
            PostgresType::BigSerial => (BIG_SERIAL_TYPE_NAME, vec![]),
            PostgresType::VarChar(x) => (VARCHAR_TYPE_NAME, arg_vec_from_opt(x)),
            PostgresType::Char(x) => (CHAR_TYPE_NAME, arg_vec_from_opt(x)),
            PostgresType::Text => (TEXT_TYPE_NAME, vec![]),
            PostgresType::ByteA => (BYTE_A_TYPE_NAME, vec![]),
            PostgresType::Timestamp(x) => (TIMESTAMP_TYPE_NAME, arg_vec_from_opt(x)),
            PostgresType::TimestampWithTimeZone(x) => (TIMESTAMP_WITH_TIMEZONE_TYPE_NAME, arg_vec_from_opt(x)),
            PostgresType::Date => (DATE_TYPE_NAME, vec![]),
            PostgresType::Time(x) => (TIME_TYPE_NAME, arg_vec_from_opt(x)),
            PostgresType::TimeWithTimeZone(x) => (TIME_WITH_TIMEZONE_TYPE_NAME, arg_vec_from_opt(x)),
            PostgresType::Interval(x) => (INTERVAL_TYPE_NAME, arg_vec_from_opt(x)),
            PostgresType::Boolean => (BOOLEAN_TYPE_NAME, vec![]),
            PostgresType::Bit(x) => (BIT_TYPE_NAME, arg_vec_from_opt(x)),
            PostgresType::VarBit(x) => (VAR_BIT_TYPE_NAME, arg_vec_from_opt(x)),
            PostgresType::UUID => (UUID_TYPE_NAME, vec![]),
            PostgresType::Xml => (XML_TYPE_NAME, vec![]),
            PostgresType::JSON => (JSON_TYPE_NAME, vec![]),
            PostgresType::JSONB => (JSON_B_TYPE_NAME, vec![]),
        };

        fn arg_vec_from_opt(input: Option<u32>) -> Vec<u32> {
            match input {
                Some(arg) => vec![arg],
                None => vec![],
            }
        }

        fn args_vec_from_opt(input: Option<(u32, u32)>) -> Vec<u32> {
            match input {
                Some((x, y)) => vec![x, y],
                None => vec![],
            }
        }

        if let Some(constructor) = self.find_native_type_constructor(constructor_name) {
            Ok(NativeTypeInstance::new(constructor.name.as_str(), args, &native_type))
        } else {
            Err(ConnectorError::from_kind(ErrorKind::NativeTypeNameUnknown {
                native_type: constructor_name.parse().unwrap(),
                connector_name: "Postgres".parse().unwrap(),
            }))
        }
    }
}<|MERGE_RESOLUTION|>--- conflicted
+++ resolved
@@ -1,5 +1,5 @@
 use datamodel_connector::connector_error::{ConnectorError, ErrorKind};
-use datamodel_connector::helper::parse_u32_arguments;
+use datamodel_connector::helper::{arg_vec_from_opt, args_vec_from_opt, parse_u32_arguments};
 use datamodel_connector::{Connector, ConnectorCapability};
 use dml::default_value::DefaultValue;
 use dml::field::{Field, FieldType};
@@ -55,65 +55,35 @@
             ConnectorCapability::RelationFieldsInArbitraryOrder,
         ];
 
-<<<<<<< HEAD
-        let small_int = NativeTypeConstructor::without_args(SMALL_INT_TYPE_NAME, ScalarType::Int);
-        let integer = NativeTypeConstructor::without_args(INTEGER_TYPE_NAME, ScalarType::Int);
-        let big_int = NativeTypeConstructor::without_args(BIG_INT_TYPE_NAME, ScalarType::Int);
-        let decimal = NativeTypeConstructor::with_optional_args(DECIMAL_TYPE_NAME, 2, ScalarType::Decimal);
-        let numeric = NativeTypeConstructor::with_optional_args(NUMERIC_TYPE_NAME, 2, ScalarType::Decimal);
-        let real = NativeTypeConstructor::without_args(REAL_TYPE_NAME, ScalarType::Float);
-        let double_precision = NativeTypeConstructor::without_args(DOUBLE_PRECISION_TYPE_NAME, ScalarType::Float);
-        let small_serial = NativeTypeConstructor::without_args(SMALL_SERIAL_TYPE_NAME, ScalarType::Int);
-        let serial = NativeTypeConstructor::without_args(SERIAL_TYPE_NAME, ScalarType::Int);
-        let big_serial = NativeTypeConstructor::without_args(BIG_SERIAL_TYPE_NAME, ScalarType::Int);
-        let varchar = NativeTypeConstructor::with_optional_args(VARCHAR_TYPE_NAME, 1, ScalarType::String);
-        let char = NativeTypeConstructor::with_optional_args(CHAR_TYPE_NAME, 1, ScalarType::String);
-        let text = NativeTypeConstructor::without_args(TEXT_TYPE_NAME, ScalarType::String);
-        let byte_a = NativeTypeConstructor::without_args(BYTE_A_TYPE_NAME, ScalarType::Bytes);
-        let timestamp = NativeTypeConstructor::with_args(TIMESTAMP_TYPE_NAME, 1, ScalarType::DateTime);
-=======
         let small_int = NativeTypeConstructor::without_args(SMALL_INT_TYPE_NAME, vec![ScalarType::Int]);
         let integer = NativeTypeConstructor::without_args(INTEGER_TYPE_NAME, vec![ScalarType::Int]);
         let big_int = NativeTypeConstructor::without_args(BIG_INT_TYPE_NAME, vec![ScalarType::Int]);
-        let decimal = NativeTypeConstructor::with_args(DECIMAL_TYPE_NAME, 2, vec![ScalarType::Decimal]);
-        let numeric = NativeTypeConstructor::with_args(NUMERIC_TYPE_NAME, 2, vec![ScalarType::Decimal]);
+        let decimal = NativeTypeConstructor::with_optional_args(DECIMAL_TYPE_NAME, 2, vec![ScalarType::Decimal]);
+        let numeric = NativeTypeConstructor::with_optional_args(NUMERIC_TYPE_NAME, 2, vec![ScalarType::Decimal]);
         let real = NativeTypeConstructor::without_args(REAL_TYPE_NAME, vec![ScalarType::Float]);
         let double_precision = NativeTypeConstructor::without_args(DOUBLE_PRECISION_TYPE_NAME, vec![ScalarType::Float]);
         let small_serial = NativeTypeConstructor::without_args(SMALL_SERIAL_TYPE_NAME, vec![ScalarType::Int]);
         let serial = NativeTypeConstructor::without_args(SERIAL_TYPE_NAME, vec![ScalarType::Int]);
         let big_serial = NativeTypeConstructor::without_args(BIG_SERIAL_TYPE_NAME, vec![ScalarType::Int]);
-        let varchar = NativeTypeConstructor::with_args(VARCHAR_TYPE_NAME, 1, vec![ScalarType::String]);
-        let char = NativeTypeConstructor::with_args(CHAR_TYPE_NAME, 1, vec![ScalarType::String]);
+        let varchar = NativeTypeConstructor::with_optional_args(VARCHAR_TYPE_NAME, 1, vec![ScalarType::String]);
+        let char = NativeTypeConstructor::with_optional_args(CHAR_TYPE_NAME, 1, vec![ScalarType::String]);
         let text = NativeTypeConstructor::without_args(TEXT_TYPE_NAME, vec![ScalarType::String]);
         let byte_a = NativeTypeConstructor::without_args(BYTE_A_TYPE_NAME, vec![ScalarType::Bytes]);
         let timestamp = NativeTypeConstructor::with_args(TIMESTAMP_TYPE_NAME, 1, vec![ScalarType::DateTime]);
->>>>>>> 02c8dc11
         let timestamp_with_timezone =
             NativeTypeConstructor::with_args(TIMESTAMP_WITH_TIMEZONE_TYPE_NAME, 1, vec![ScalarType::DateTime]);
         let date = NativeTypeConstructor::without_args(DATE_TYPE_NAME, vec![ScalarType::DateTime]);
         let time = NativeTypeConstructor::with_args(TIME_TYPE_NAME, 1, vec![ScalarType::DateTime]);
         let time_with_timezone =
-<<<<<<< HEAD
-            NativeTypeConstructor::with_args(TIME_WITH_TIMEZONE_TYPE_NAME, 1, ScalarType::DateTime);
-        let interval = NativeTypeConstructor::with_args(INTERVAL_TYPE_NAME, 1, ScalarType::Duration);
-        let boolean = NativeTypeConstructor::without_args(BOOLEAN_TYPE_NAME, ScalarType::Boolean);
-        let bit = NativeTypeConstructor::with_optional_args(BIT_TYPE_NAME, 1, ScalarType::String);
-        let varbit = NativeTypeConstructor::with_optional_args(VAR_BIT_TYPE_NAME, 1, ScalarType::String);
-        let uuid = NativeTypeConstructor::without_args(UUID_TYPE_NAME, ScalarType::String);
-        let xml = NativeTypeConstructor::without_args(XML_TYPE_NAME, ScalarType::Xml);
-        let json = NativeTypeConstructor::without_args(JSON_TYPE_NAME, ScalarType::Json);
-        let json_b = NativeTypeConstructor::without_args(JSON_B_TYPE_NAME, ScalarType::Json);
-=======
             NativeTypeConstructor::with_args(TIME_WITH_TIMEZONE_TYPE_NAME, 1, vec![ScalarType::DateTime]);
         let interval = NativeTypeConstructor::with_args(INTERVAL_TYPE_NAME, 1, vec![ScalarType::Duration]);
         let boolean = NativeTypeConstructor::without_args(BOOLEAN_TYPE_NAME, vec![ScalarType::Boolean]);
-        let bit = NativeTypeConstructor::with_args(BIT_TYPE_NAME, 1, vec![ScalarType::String]);
-        let varbit = NativeTypeConstructor::with_args(VAR_BIT_TYPE_NAME, 1, vec![ScalarType::String]);
+        let bit = NativeTypeConstructor::with_optional_args(BIT_TYPE_NAME, 1, vec![ScalarType::String]);
+        let varbit = NativeTypeConstructor::with_optional_args(VAR_BIT_TYPE_NAME, 1, vec![ScalarType::String]);
         let uuid = NativeTypeConstructor::without_args(UUID_TYPE_NAME, vec![ScalarType::String]);
         let xml = NativeTypeConstructor::without_args(XML_TYPE_NAME, vec![ScalarType::Xml]);
         let json = NativeTypeConstructor::without_args(JSON_TYPE_NAME, vec![ScalarType::Json]);
         let json_b = NativeTypeConstructor::without_args(JSON_B_TYPE_NAME, vec![ScalarType::Json]);
->>>>>>> 02c8dc11
 
         let constructors = vec![
             small_int,
@@ -216,57 +186,29 @@
             SMALL_INT_TYPE_NAME => PostgresType::SmallInt,
             INTEGER_TYPE_NAME => PostgresType::Integer,
             BIG_INT_TYPE_NAME => PostgresType::BigInt,
-<<<<<<< HEAD
-            DECIMAL_TYPE_NAME => {
-                if let (Some(first_arg), Some(second_arg)) = (args.get(0), args.get(1)) {
-                    PostgresType::Decimal(Some((*first_arg, *second_arg)))
-                } else {
-                    PostgresType::Decimal(None)
-                }
-            }
-            NUMERIC_TYPE_NAME => {
-                if let (Some(first_arg), Some(second_arg)) = (args.get(0), args.get(1)) {
-                    PostgresType::Numeric(Some((*first_arg, *second_arg)))
-                } else {
-                    PostgresType::Numeric(None)
-                }
-            }
-=======
             DECIMAL_TYPE_NAME => match parsed_args.as_slice() {
-                [scale, precision] => PostgresType::Decimal(*scale, *precision),
+                [precision, scale] => PostgresType::Decimal(Some((*precision, *scale))),
+                [] => PostgresType::Decimal(None),
                 _ => return Err(self.wrap_in_argument_count_mismatch_error(DECIMAL_TYPE_NAME, 2, parsed_args.len())),
             },
             NUMERIC_TYPE_NAME => match parsed_args.as_slice() {
-                [scale, precision] => PostgresType::Numeric(*scale, *precision),
+                [scale, precision] => PostgresType::Numeric(Some((*scale, *precision))),
+                [] => PostgresType::Numeric(None),
                 _ => return Err(self.wrap_in_argument_count_mismatch_error(NUMERIC_TYPE_NAME, 2, parsed_args.len())),
             },
->>>>>>> 02c8dc11
             REAL_TYPE_NAME => PostgresType::Real,
             DOUBLE_PRECISION_TYPE_NAME => PostgresType::DoublePrecision,
             SMALL_SERIAL_TYPE_NAME => PostgresType::SmallSerial,
             SERIAL_TYPE_NAME => PostgresType::Serial,
             BIG_SERIAL_TYPE_NAME => PostgresType::BigSerial,
-<<<<<<< HEAD
-            VARCHAR_TYPE_NAME => PostgresType::VarChar(args.first().cloned()),
-            CHAR_TYPE_NAME => PostgresType::Char(args.first().cloned()),
-            TEXT_TYPE_NAME => PostgresType::Text,
-            BYTE_A_TYPE_NAME => PostgresType::ByteA,
-            TIMESTAMP_TYPE_NAME => PostgresType::Timestamp(args.first().cloned()),
-            TIMESTAMP_WITH_TIMEZONE_TYPE_NAME => PostgresType::TimestampWithTimeZone(args.first().cloned()),
-            INTERVAL_TYPE_NAME => PostgresType::Interval(args.first().cloned()),
-            DATE_TYPE_NAME => PostgresType::Date,
-            TIME_TYPE_NAME => PostgresType::Time(args.first().cloned()),
-            TIME_WITH_TIMEZONE_TYPE_NAME => PostgresType::TimeWithTimeZone(args.first().cloned()),
-            BOOLEAN_TYPE_NAME => PostgresType::Boolean,
-            BIT_TYPE_NAME => PostgresType::Bit(args.first().cloned()),
-            VAR_BIT_TYPE_NAME => PostgresType::VarBit(args.first().cloned()),
-=======
             VARCHAR_TYPE_NAME => match parsed_args.as_slice() {
-                [arg] => PostgresType::VarChar(*arg),
+                [arg] => PostgresType::VarChar(Some(*arg)),
+                [] => PostgresType::VarChar(None),
                 _ => return Err(self.wrap_in_argument_count_mismatch_error(VARCHAR_TYPE_NAME, 1, parsed_args.len())),
             },
             CHAR_TYPE_NAME => match parsed_args.as_slice() {
-                [arg] => PostgresType::Char(*arg),
+                [arg] => PostgresType::Char(Some(*arg)),
+                [] => PostgresType::Char(None),
                 _ => return Err(self.wrap_in_argument_count_mismatch_error(CHAR_TYPE_NAME, 1, parsed_args.len())),
             },
             TEXT_TYPE_NAME => PostgresType::Text,
@@ -319,14 +261,15 @@
             },
             BOOLEAN_TYPE_NAME => PostgresType::Boolean,
             BIT_TYPE_NAME => match parsed_args.as_slice() {
-                [arg] => PostgresType::Bit(*arg),
+                [arg] => PostgresType::Bit(Some(*arg)),
+                [] => PostgresType::Bit(None),
                 _ => return Err(self.wrap_in_argument_count_mismatch_error(BIT_TYPE_NAME, 1, parsed_args.len())),
             },
             VAR_BIT_TYPE_NAME => match parsed_args.as_slice() {
-                [arg] => PostgresType::VarBit(*arg),
+                [arg] => PostgresType::VarBit(Some(*arg)),
+                [] => PostgresType::VarBit(None),
                 _ => return Err(self.wrap_in_argument_count_mismatch_error(VAR_BIT_TYPE_NAME, 1, parsed_args.len())),
             },
->>>>>>> 02c8dc11
             UUID_TYPE_NAME => PostgresType::UUID,
             XML_TYPE_NAME => PostgresType::Xml,
             JSON_TYPE_NAME => PostgresType::JSON,
@@ -373,20 +316,6 @@
             PostgresType::JSONB => (JSON_B_TYPE_NAME, vec![]),
         };
 
-        fn arg_vec_from_opt(input: Option<u32>) -> Vec<u32> {
-            match input {
-                Some(arg) => vec![arg],
-                None => vec![],
-            }
-        }
-
-        fn args_vec_from_opt(input: Option<(u32, u32)>) -> Vec<u32> {
-            match input {
-                Some((x, y)) => vec![x, y],
-                None => vec![],
-            }
-        }
-
         if let Some(constructor) = self.find_native_type_constructor(constructor_name) {
             Ok(NativeTypeInstance::new(constructor.name.as_str(), args, &native_type))
         } else {

--- conflicted
+++ resolved
@@ -17,8 +17,6 @@
 chrono = {version = "0.4", features = ["serde"]}
 cuid = {git = "https://github.com/prisma/cuid-rust"}
 datamodel = {path = "../datamodel/core"}
-debug_stub_derive = "0.3"
-failure = {version = "0.1", features = ["derive"]}
 itertools = "0.8"
 once_cell = "1.3"
 prisma-value = {path = "../prisma-value", features = ["sql-ext"]}
@@ -28,18 +26,5 @@
 serde = "1.0"
 serde_derive = "1.0"
 serde_json = "1.0"
-<<<<<<< HEAD
-uuid = {version = "0.8", features = ["serde", "v4"]}
-=======
-serde = "1.0"
-uuid = { version = "0.8", features = ["serde", "v4"] }
-cuid = { git = "https://github.com/prisma/cuid-rust" }
-chrono = { version = "0.4", features = ["serde"] }
 thiserror = "1.0"
-rand = "0.7"
-datamodel = { path = "../datamodel/core" }
-itertools = "0.8"
-rust_decimal = { git = "https://github.com/pimeys/rust-decimal", branch = "pgbouncer-mode" }
-quaint = { git = "https://github.com/prisma/quaint", optional = true, features = ["uuid-0_8"] }
-prisma-value = { path = "../prisma-value", features = ["sql-ext"] }
->>>>>>> 94b24ba7
+uuid = {version = "0.8", features = ["serde", "v4"]}
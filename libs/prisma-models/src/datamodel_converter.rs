--- conflicted
+++ resolved
@@ -50,12 +50,8 @@
                 name: model.name.clone(),
                 is_embedded: model.is_embedded,
                 fields: self.convert_fields(model),
-<<<<<<< HEAD
-                manifestation: model.database_name.clone(),
+                manifestation: model.single_database_name().map(|s| s.to_owned()),
                 id_field_names: model.id_fields.clone(),
-=======
-                manifestation: model.single_database_name().map(|s| s.to_owned()),
->>>>>>> 3ff778c0
                 indexes: self.convert_indexes(model),
             })
             .collect()
@@ -412,18 +408,6 @@
         has_auto_generating_behaviour && is_an_int
     }
 
-<<<<<<< HEAD
-    // fn manifestation(&self) -> Option<FieldManifestation> {
-    //     self.database_name.clone().map(|n| FieldManifestation { db_name: n })
-    // }
-=======
-    fn manifestation(&self) -> Option<FieldManifestation> {
-        self.single_database_name().map(|db_name| FieldManifestation {
-            db_name: db_name.to_owned(),
-        })
-    }
->>>>>>> 3ff778c0
-
     fn behaviour(&self) -> Option<FieldBehaviour> {
         // TODO: implement this properly once this is specced for the datamodel
         self.id_info

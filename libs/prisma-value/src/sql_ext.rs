--- conflicted
+++ resolved
@@ -5,12 +5,8 @@
 impl<'a> From<Value<'a>> for PrismaValue {
     fn from(pv: Value<'a>) -> Self {
         match pv {
-<<<<<<< HEAD
-            Value::Integer(i) => i.map(|i| PrismaValue::Int(i)).unwrap_or(PrismaValue::Null),
+            Value::Integer(i) => i.map(PrismaValue::Int).unwrap_or(PrismaValue::Null),
 
-=======
-            Value::Integer(i) => i.map(PrismaValue::Int).unwrap_or(PrismaValue::Null),
->>>>>>> 08029a43
             Value::Real(d) => d
                 // chop the trailing zeroes off so javascript doesn't start rounding things wrong
                 .map(|d| PrismaValue::Float(d.normalize()))
@@ -23,13 +19,9 @@
             Value::Enum(s) => s
                 .map(|s| PrismaValue::Enum(s.into_owned()))
                 .unwrap_or(PrismaValue::Null),
-<<<<<<< HEAD
 
-            Value::Boolean(b) => b.map(|b| PrismaValue::Boolean(b)).unwrap_or(PrismaValue::Null),
+            Value::Boolean(b) => b.map(PrismaValue::Boolean).unwrap_or(PrismaValue::Null),
 
-=======
-            Value::Boolean(b) => b.map(PrismaValue::Boolean).unwrap_or(PrismaValue::Null),
->>>>>>> 08029a43
             Value::Array(v) => v
                 .map(|v| PrismaValue::List(v.into_iter().map(PrismaValue::from).collect()))
                 .unwrap_or(PrismaValue::Null),
@@ -37,13 +29,9 @@
             Value::Json(val) => val
                 .map(|val| PrismaValue::Json(val.to_string()))
                 .unwrap_or(PrismaValue::Null),
-<<<<<<< HEAD
 
-            Value::Uuid(uuid) => uuid.map(|uuid| PrismaValue::Uuid(uuid)).unwrap_or(PrismaValue::Null),
+            Value::Uuid(uuid) => uuid.map(PrismaValue::Uuid).unwrap_or(PrismaValue::Null),
 
-=======
-            Value::Uuid(uuid) => uuid.map(PrismaValue::Uuid).unwrap_or(PrismaValue::Null),
->>>>>>> 08029a43
             Value::Date(d) => d
                 .map(|d| {
                     let dt = DateTime::<Utc>::from_utc(d.and_hms(0, 0, 0), Utc);
@@ -58,15 +46,11 @@
                     PrismaValue::DateTime(dt.into())
                 })
                 .unwrap_or(PrismaValue::Null),
-<<<<<<< HEAD
 
             Value::DateTime(dt) => dt
                 .map(|dt| PrismaValue::DateTime(dt.into()))
                 .unwrap_or(PrismaValue::Null),
 
-=======
-            Value::DateTime(dt) => dt.map(PrismaValue::DateTime).unwrap_or(PrismaValue::Null),
->>>>>>> 08029a43
             Value::Char(c) => c
                 .map(|c| PrismaValue::String(c.to_string()))
                 .unwrap_or(PrismaValue::Null),

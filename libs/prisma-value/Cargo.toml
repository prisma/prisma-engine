[package]
authors = ["Marcus Böhm <boehm@prisma.io>"]
edition = "2018"
name = "prisma-value"
version = "0.1.0"

[features]
default = []
sql-ext = ["quaint"]

[dependencies]
chrono = {version = "0.4", features = ["serde"]}
once_cell = "1.3"
regex = "1.2"
rust_decimal = {git = "https://github.com/pimeys/rust-decimal", branch = "pgbouncer-mode"}
serde = "1.0"
serde_derive = "1.0"
serde_json = "1.0"
<<<<<<< HEAD
uuid = {version = "0.8", features = ["serde", "v4"]}
=======
serde = "1.0"
uuid = { version = "0.8", features = ["serde", "v4"] }
chrono = { version = "0.4", features = ["serde"] }
rust_decimal = { git = "https://github.com/pimeys/rust-decimal", branch = "pgbouncer-mode" }
regex = "1.2"
once_cell = "1.3"
>>>>>>> 94b24ba7

[dependencies.quaint]
features = ["uuid-0_8", "array", "single-postgresql"]
git = "https://github.com/prisma/quaint"
optional = true<|MERGE_RESOLUTION|>--- conflicted
+++ resolved
@@ -1,5 +1,5 @@
 [package]
-authors = ["Marcus Böhm <boehm@prisma.io>"]
+authors = ["Marcus Böhm <boehm@prisma.io>"]
 edition = "2018"
 name = "prisma-value"
 version = "0.1.0"
@@ -16,16 +16,7 @@
 serde = "1.0"
 serde_derive = "1.0"
 serde_json = "1.0"
-<<<<<<< HEAD
 uuid = {version = "0.8", features = ["serde", "v4"]}
-=======
-serde = "1.0"
-uuid = { version = "0.8", features = ["serde", "v4"] }
-chrono = { version = "0.4", features = ["serde"] }
-rust_decimal = { git = "https://github.com/pimeys/rust-decimal", branch = "pgbouncer-mode" }
-regex = "1.2"
-once_cell = "1.3"
->>>>>>> 94b24ba7
 
 [dependencies.quaint]
 features = ["uuid-0_8", "array", "single-postgresql"]

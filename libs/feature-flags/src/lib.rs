--- conflicted
+++ resolved
@@ -54,14 +54,7 @@
 
 // `transaction`: Transactional batches support in the QE.
 // `connectOrCreate`: `connectOrCreate` nested query in the QE.
-<<<<<<< HEAD
-// `distinct: Distinct select query support.
-// `aggregations`: Basic aggregation support.
-// `insensitiveFilters`: Availability of case insensitive string filters (query mode).
-flags!(transaction, connectOrCreate, distinct, aggregations, insensitiveFilters);
-=======
-flags!(transaction, connectOrCreate);
->>>>>>> 628dfd22
+flags!(transaction, connectOrCreate, insensitiveFilters);
 
 /// Initializes the feature flags with given flags.
 /// Noop if already initialized.

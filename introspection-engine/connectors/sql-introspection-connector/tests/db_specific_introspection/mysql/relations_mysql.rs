--- conflicted
+++ resolved
@@ -60,26 +60,6 @@
         )
         .await;
 
-<<<<<<< HEAD
-    api.database()
-        .query_raw(
-            &format!(
-                "ALTER TABLE `{}`.`User` ADD Column `post_id` INTEGER NOT NULL UNIQUE ",
-                api.db_name(),
-            ),
-            &[],
-        )
-        .await
-        .unwrap();
-
-    api.database()
-        .query_raw(
-            &format!(
-                "ALTER TABLE `{}`.`User` ADD CONSTRAINT `post_fk` FOREIGN KEY(`post_id`) REFERENCES `Post`(`id`)",
-                api.db_name(),
-            ),
-            &[],
-=======
     barrel
         .execute_with_schema(
             |migration| {
@@ -88,38 +68,22 @@
                 });
             },
             api.db_name(),
->>>>>>> 43dc93af
-        )
-        .await;
-
-    let dm = r#"
-<<<<<<< HEAD
-            model Post {
-               id      Int @id
-               user_id User  @relation("Post_user_idToUser")
-               user    User? @relation("PostToUser_post_id", references: [post_id])
-            }
-
-            model User {
-               id      Int @id
-               post_id Post  @relation("PostToUser_post_id")
-               post Post?    @relation("Post_user_idToUser")
-            }
-        "#;
-=======
+        )
+        .await;
+
+    let dm = r#"
         model Post {
             id      Int @id @default(autoincrement())
             user_id User  @relation("Post_user_idToUser")
             user    User? @relation("PostToUser_post_id", references: [post_id])
         }
-    
+
         model User {
             id      Int @id @default(autoincrement())
             post_id Post  @relation("PostToUser_post_id")
             post Post?    @relation("Post_user_idToUser")
         }
     "#;
->>>>>>> 43dc93af
     let result = dbg!(api.introspect().await);
     custom_assert(&result, dm);
 }
@@ -146,27 +110,18 @@
         .await;
 
     let dm = r#"
-            model Post {
-               id      Int @id @default(autoincrement())
-               user_id User?
-            }
-
-            model User {
-<<<<<<< HEAD
-               id      Int @id
-<<<<<<< HEAD:introspection-engine/connectors/sql-introspection-connector/tests/unit_tests/mysql.rs
-               post Post?
-=======
-               post Post?
-
->>>>>>> master:introspection-engine/connectors/sql-introspection-connector/tests/db_specific_introspection/mysql/relations_mysql.rs
-=======
-               id      Int @id @default(autoincrement())
-               post Post? 
-              
->>>>>>> 43dc93af
-            }
-        "#;
+        model Post {
+        id      Int @id @default(autoincrement())
+        user_id User?
+        }
+
+        model User {
+        id      Int @id @default(autoincrement())
+        post Post?
+
+        }
+    "#;
+
     let result = dbg!(api.introspect().await);
     custom_assert(&result, dm);
 }
@@ -191,24 +146,14 @@
         .await;
     let dm = r#"
             model Post {
-<<<<<<< HEAD
-               id           Int     @id
-=======
-               id           Int     @id @default(autoincrement())   
->>>>>>> 43dc93af
+               id           Int     @id @default(autoincrement())
                user_email   User?   @relation(references: [email])
             }
 
             model User {
-<<<<<<< HEAD
                email        String? @unique
-               id           Int     @id
+               id           Int     @id  @default(autoincrement())
                post         Post?
-=======
-               email        String? @unique 
-               id           Int     @id  @default(autoincrement())
-               post         Post? 
->>>>>>> 43dc93af
             }
         "#;
     let result = dbg!(api.introspect().await);
@@ -245,13 +190,8 @@
             }
 
             model User {
-<<<<<<< HEAD
-               id      Int @id
+               id      Int @id @default(autoincrement())
                posts Post[]
-=======
-               id      Int @id @default(autoincrement())
-               posts Post[] 
->>>>>>> 43dc93af
             }
         "#;
     let result = dbg!(api.introspect().await);
@@ -288,13 +228,8 @@
             }
 
             model User {
-<<<<<<< HEAD
-               id      Int @id
+               id      Int @id @default(autoincrement())
                posts Post[]
-=======
-               id      Int @id @default(autoincrement())
-               posts Post[] 
->>>>>>> 43dc93af
             }
        "#;
     let result = dbg!(api.introspect().await);
@@ -327,38 +262,15 @@
         )
         .await;
 
-<<<<<<< HEAD
-    api.database()
-        .query_raw(
-            &format!(
-                "CREATE UNIQUE INDEX test ON `{schema_name}`.`_PostToUser` (`A`, `B`);",
-                schema_name = api.db_name()
-            ),
-            &[],
-        )
-        .await
-        .unwrap();
-
-    let dm = r#"
-            model Post {
-               id      Int @id
+    let dm = r#"
+            model Post {
+               id      Int @id @default(autoincrement())
                users User[]
-=======
-    let dm = r#"
-            model Post {
-               id      Int @id @default(autoincrement())
-               users User[]  
->>>>>>> 43dc93af
-            }
-
-            model User {
-<<<<<<< HEAD
-               id      Int @id
+            }
+
+            model User {
+               id      Int @id @default(autoincrement())
                posts Post[]
-=======
-               id      Int @id @default(autoincrement())
-               posts Post[] 
->>>>>>> 43dc93af
             }
         "#;
     let result = dbg!(api.introspect().await);
@@ -455,13 +367,8 @@
             }
 
             model User {
-<<<<<<< HEAD
-               id      Int @id
+               id      Int @id @default(autoincrement())
                postsToUserses PostsToUsers[]
-=======
-               id      Int @id @default(autoincrement())
-               postsToUserses PostsToUsers[] 
->>>>>>> 43dc93af
             }
         "#;
     let result = dbg!(api.introspect().await);

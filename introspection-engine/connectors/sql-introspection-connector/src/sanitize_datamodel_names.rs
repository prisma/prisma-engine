--- conflicted
+++ resolved
@@ -148,22 +148,12 @@
             renameable.set_database_name(Some(name.to_owned()));
         }
 
-<<<<<<< HEAD
-//todo this is now widely used, we can make this smarter at some point
-//ideas:
-// numbers only -> spell out first digit?   100 -> one00
-// Only invalid characters??
-// Underscore at start
-fn sanitize_name(name: String) -> (String, Option<String>) {
-    let needs_sanitation = RE_START.is_match(&name) || RE.is_match(name.as_str());
-=======
         renameable.set_name(&sanitized);
     };
 }
 
 fn sanitize_string(s: &str) -> String {
     let needs_sanitation = RE_START.is_match(s) || RE.is_match(s);
->>>>>>> 8147b5c3
 
     if needs_sanitation {
         let start_cleaned: String = RE_START.replace_all(s, "").parse().unwrap();

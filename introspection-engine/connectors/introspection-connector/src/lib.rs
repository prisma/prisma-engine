mod error;

use core::fmt;
use datamodel::Datamodel;
pub use error::{ConnectorError, ErrorKind};
use serde::*;
use serde_json::Value;

pub type ConnectorResult<T> = Result<T, ConnectorError>;

#[async_trait::async_trait]
pub trait IntrospectionConnector: Send + Sync + 'static {
    async fn list_databases(&self) -> ConnectorResult<Vec<String>>;

    async fn get_metadata(&self) -> ConnectorResult<DatabaseMetadata>;

    async fn get_database_description(&self) -> ConnectorResult<String>;

<<<<<<< HEAD
    async fn introspect(
        &self,
        existing_data_model: &Datamodel,
        natives_types: bool,
    ) -> ConnectorResult<IntrospectionResult>;
=======
    async fn get_database_version(&self) -> ConnectorResult<String>;

    async fn introspect(&self, existing_data_model: &Datamodel) -> ConnectorResult<IntrospectionResult>;
>>>>>>> 37b9492b
}

#[derive(Serialize, Deserialize, Debug)]
pub struct DatabaseMetadata {
    pub table_count: usize,
    pub size_in_bytes: usize,
}

#[derive(Serialize, Deserialize, Debug, PartialEq)]
pub enum Version {
    NonPrisma,
    Prisma1,
    Prisma11,
    Prisma2,
}

#[derive(Debug)]
pub struct IntrospectionResult {
    /// Datamodel
    pub data_model: Datamodel,
    /// warnings
    pub warnings: Vec<Warning>,
    /// version
    pub version: Version,
}

#[derive(Serialize, Deserialize, Debug)]
pub struct Warning {
    pub code: i8,
    pub message: String,
    pub affected: Value,
}

#[derive(Debug, Deserialize, Serialize)]
pub struct IntrospectionResultOutput {
    /// Datamodel
    pub datamodel: String,
    /// warnings
    pub warnings: Vec<Warning>,
    /// version
    pub version: Version,
}

impl fmt::Display for IntrospectionResultOutput {
    fn fmt(&self, f: &mut fmt::Formatter<'_>) -> fmt::Result {
        write!(
            f,
            "{{\"datamodel\": \"{}\", \"warnings\": {}, \"version\": \"{}\"}}",
            self.datamodel,
            serde_json::to_string(&self.warnings).unwrap(),
            serde_json::to_string(&self.version).unwrap(),
        )
    }
}<|MERGE_RESOLUTION|>--- conflicted
+++ resolved
@@ -16,17 +16,13 @@
 
     async fn get_database_description(&self) -> ConnectorResult<String>;
 
-<<<<<<< HEAD
     async fn introspect(
         &self,
         existing_data_model: &Datamodel,
         natives_types: bool,
     ) -> ConnectorResult<IntrospectionResult>;
-=======
+
     async fn get_database_version(&self) -> ConnectorResult<String>;
-
-    async fn introspect(&self, existing_data_model: &Datamodel) -> ConnectorResult<IntrospectionResult>;
->>>>>>> 37b9492b
 }
 
 #[derive(Serialize, Deserialize, Debug)]

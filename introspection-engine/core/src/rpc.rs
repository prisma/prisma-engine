use crate::command_error::CommandError;
use crate::error::Error;
use crate::error_rendering::render_jsonrpc_error;
use futures::{FutureExt, TryFutureExt};
use introspection_connector::{DatabaseMetadata, IntrospectionConnector};
use jsonrpc_derive::rpc;
use serde_derive::*;
use sql_introspection_connector::SqlIntrospectionConnector;

type RpcError = jsonrpc_core::Error;
type RpcResult<T> = Result<T, RpcError>;
type RpcFutureResult<T> = Box<dyn futures01::Future<Item = T, Error = RpcError> + Send + 'static>;

#[rpc]
pub trait Rpc {
    #[rpc(name = "listDatabases")]
    fn list_databases(&self, input: IntrospectionInput) -> RpcFutureResult<Vec<String>>;

    #[rpc(name = "getDatabaseMetadata")]
    fn get_database_metadata(&self, input: IntrospectionInput) -> RpcFutureResult<DatabaseMetadata>;

    #[rpc(name = "getDatabaseDescription")]
    fn get_database_description(&self, input: IntrospectionInput) -> RpcFutureResult<String>;

    #[rpc(name = "introspect")]
    fn introspect(&self, input: IntrospectionInput) -> RpcFutureResult<String>;
}

pub(crate) struct RpcImpl;

impl Rpc for RpcImpl {
    fn list_databases(&self, input: IntrospectionInput) -> RpcFutureResult<Vec<String>> {
        Box::new(Self::list_databases_internal(input.schema).boxed().compat())
    }

    fn get_database_metadata(&self, input: IntrospectionInput) -> RpcFutureResult<DatabaseMetadata> {
        Box::new(Self::get_database_metadata_internal(input.schema).boxed().compat())
    }

    fn get_database_description(&self, input: IntrospectionInput) -> RpcFutureResult<String> {
        Box::new(Self::get_database_description(input.schema).boxed().compat())
    }

    fn introspect(&self, input: IntrospectionInput) -> RpcFutureResult<String> {
        Box::new(Self::introspect_internal(input.schema).boxed().compat())
    }
}

impl RpcImpl {
    pub(crate) fn new() -> Self {
        RpcImpl
    }

<<<<<<< HEAD
    async fn load_connector(schema: &String) -> Result<Box<dyn IntrospectionConnector>, CoreError> {
        let config = datamodel::parse_configuration(&schema)?;
        let url = config.datasources.first().unwrap().url().to_owned().value;
        load_connector(&url).await
    }

    pub(crate) async fn introspect_internal(schema: String) -> RpcResult<String> {
        let config = datamodel::parse_configuration(&schema).unwrap();
        let connector = RpcImpl::load_connector(&schema).await?;
        let data_model = connector.introspect().await.map_err(CoreError::from)?;
        Ok(datamodel::render_datamodel_and_config_to_string(&data_model, &config).map_err(CoreError::from)?)
    }

    pub(crate) async fn list_databases_internal(schema: String) -> RpcResult<Vec<String>> {
        let connector = RpcImpl::load_connector(&schema).await?;
        Ok(connector.list_databases().await.map_err(CoreError::from)?)
    }

    pub(crate) async fn get_database_description(schema: String) -> RpcResult<String> {
        let connector = RpcImpl::load_connector(&schema).await?;
        Ok(connector.get_database_description().await.map_err(CoreError::from)?)
    }

    pub(crate) async fn get_database_metadata_internal(schema: String) -> RpcResult<DatabaseMetadata> {
        let connector = RpcImpl::load_connector(&schema).await?;
        Ok(connector.get_metadata().await.map_err(CoreError::from)?)
=======
    async fn load_connector(schema: &String) -> Result<Box<dyn IntrospectionConnector>, Error> {
        let config = datamodel::parse_configuration(&schema)?;
        let url = config
            .datasources
            .first()
            .ok_or_else(|| CommandError::Generic(anyhow::anyhow!("There is no datasource in the schema.")))?
            .url()
            .to_owned()
            .value;
        Ok(Box::new(SqlIntrospectionConnector::new(&url).await?))
    }

    pub(crate) async fn introspect_internal(schema: String) -> RpcResult<String> {
        let config = datamodel::parse_configuration(&schema).map_err(Error::from)?;
        let url = config
            .datasources
            .first()
            .ok_or_else(|| CommandError::Generic(anyhow::anyhow!("There is no datasource in the schema.")))
            .map_err(Error::from)?
            .url()
            .to_owned()
            .value;
        let connector = RpcImpl::load_connector(&schema).await?;
        let data_model = connector.introspect().await;

        match data_model {
            Ok(dm) if dm.models.is_empty() && dm.enums.is_empty() => Err(render_jsonrpc_error(Error::from(
                CommandError::IntrospectionResultEmpty(url.to_string()),
            ))),
            Ok(dm) => Ok(datamodel::render_datamodel_and_config_to_string(&dm, &config).map_err(Error::from)?),
            Err(e) => Err(render_jsonrpc_error(Error::from(e))),
        }
    }

    pub(crate) async fn list_databases_internal(schema: String) -> RpcResult<Vec<String>> {
        let connector = RpcImpl::load_connector(&schema).await?;
        Ok(connector.list_databases().await.map_err(Error::from)?)
    }

    pub(crate) async fn get_database_description(schema: String) -> RpcResult<String> {
        let connector = RpcImpl::load_connector(&schema).await?;
        Ok(connector.get_database_description().await.map_err(Error::from)?)
    }

    pub(crate) async fn get_database_metadata_internal(schema: String) -> RpcResult<DatabaseMetadata> {
        let connector = RpcImpl::load_connector(&schema).await?;
        Ok(connector.get_metadata().await.map_err(Error::from)?)
>>>>>>> f56e9f39
    }
}

#[derive(Debug, Serialize, Deserialize)]
pub struct IntrospectionInput {
    pub(crate) schema: String,
}<|MERGE_RESOLUTION|>--- conflicted
+++ resolved
@@ -51,34 +51,6 @@
         RpcImpl
     }
 
-<<<<<<< HEAD
-    async fn load_connector(schema: &String) -> Result<Box<dyn IntrospectionConnector>, CoreError> {
-        let config = datamodel::parse_configuration(&schema)?;
-        let url = config.datasources.first().unwrap().url().to_owned().value;
-        load_connector(&url).await
-    }
-
-    pub(crate) async fn introspect_internal(schema: String) -> RpcResult<String> {
-        let config = datamodel::parse_configuration(&schema).unwrap();
-        let connector = RpcImpl::load_connector(&schema).await?;
-        let data_model = connector.introspect().await.map_err(CoreError::from)?;
-        Ok(datamodel::render_datamodel_and_config_to_string(&data_model, &config).map_err(CoreError::from)?)
-    }
-
-    pub(crate) async fn list_databases_internal(schema: String) -> RpcResult<Vec<String>> {
-        let connector = RpcImpl::load_connector(&schema).await?;
-        Ok(connector.list_databases().await.map_err(CoreError::from)?)
-    }
-
-    pub(crate) async fn get_database_description(schema: String) -> RpcResult<String> {
-        let connector = RpcImpl::load_connector(&schema).await?;
-        Ok(connector.get_database_description().await.map_err(CoreError::from)?)
-    }
-
-    pub(crate) async fn get_database_metadata_internal(schema: String) -> RpcResult<DatabaseMetadata> {
-        let connector = RpcImpl::load_connector(&schema).await?;
-        Ok(connector.get_metadata().await.map_err(CoreError::from)?)
-=======
     async fn load_connector(schema: &String) -> Result<Box<dyn IntrospectionConnector>, Error> {
         let config = datamodel::parse_configuration(&schema)?;
         let url = config
@@ -126,7 +98,6 @@
     pub(crate) async fn get_database_metadata_internal(schema: String) -> RpcResult<DatabaseMetadata> {
         let connector = RpcImpl::load_connector(&schema).await?;
         Ok(connector.get_metadata().await.map_err(Error::from)?)
->>>>>>> f56e9f39
     }
 }
 

--- conflicted
+++ resolved
@@ -2,19 +2,8 @@
 use introspection_engine_tests::test_api::*;
 use test_macros::test_connector;
 
-<<<<<<< HEAD
-#[test_each_connector]
-async fn compound_foreign_keys_for_one_to_one_relations(api: &TestApi) -> crate::TestResult {
-=======
 #[test_connector]
 async fn compound_foreign_keys_for_one_to_one_relations(api: &TestApi) -> TestResult {
-    let constraint_name = if api.sql_family().is_sqlite() {
-        "sqlite_autoindex_Post_1"
-    } else {
-        "post_user_unique"
-    };
-
->>>>>>> 905be1d1
     api.barrel()
         .execute(move |migration| {
             migration.create_table("User", |t| {
@@ -62,19 +51,8 @@
     Ok(())
 }
 
-<<<<<<< HEAD
-#[test_each_connector]
-async fn compound_foreign_keys_for_required_one_to_one_relations(api: &TestApi) -> crate::TestResult {
-=======
 #[test_connector]
 async fn compound_foreign_keys_for_required_one_to_one_relations(api: &TestApi) -> TestResult {
-    let constraint_name = if api.sql_family().is_sqlite() {
-        "sqlite_autoindex_Post_1"
-    } else {
-        "post_user_unique"
-    };
-
->>>>>>> 905be1d1
     api.barrel()
         .execute(move |migration| {
             migration.create_table("User", |t| {
@@ -259,20 +237,9 @@
     Ok(())
 }
 
-<<<<<<< HEAD
 //todo sqlite syntax error in fk creation
-#[test_each_connector(ignore("sqlite"))]
-async fn compound_foreign_keys_for_required_self_relations(api: &TestApi) -> crate::TestResult {
-=======
-#[test_connector]
+#[test_connector(exclude(Sqlite))]
 async fn compound_foreign_keys_for_required_self_relations(api: &TestApi) -> TestResult {
-    let constraint_name = if api.sql_family().is_sqlite() {
-        "sqlite_autoindex_Person_1"
-    } else {
-        "post_user_unique"
-    };
-
->>>>>>> 905be1d1
     api.barrel()
         .execute(move |migration| {
             migration.create_table("Person", move |t| {
@@ -317,19 +284,8 @@
     Ok(())
 }
 
-<<<<<<< HEAD
-#[test_each_connector]
-async fn compound_foreign_keys_for_self_relations(api: &TestApi) -> crate::TestResult {
-=======
 #[test_connector]
 async fn compound_foreign_keys_for_self_relations(api: &TestApi) -> TestResult {
-    let constraint_name = if api.sql_family().is_sqlite() {
-        "sqlite_autoindex_Person_1"
-    } else {
-        "post_user_unique"
-    };
-
->>>>>>> 905be1d1
     api.barrel()
         .execute(move |migration| {
             migration.create_table("Person", move |t| {
@@ -372,19 +328,8 @@
     Ok(())
 }
 
-<<<<<<< HEAD
-#[test_each_connector]
-async fn compound_foreign_keys_with_defaults(api: &TestApi) -> crate::TestResult {
-=======
 #[test_connector]
 async fn compound_foreign_keys_with_defaults(api: &TestApi) -> TestResult {
-    let constraint_name = if api.sql_family().is_sqlite() {
-        "sqlite_autoindex_Person_1"
-    } else {
-        "post_user_unique"
-    };
-
->>>>>>> 905be1d1
     api.barrel()
         .execute(move |migration| {
             migration.create_table("Person", move |t| {
@@ -422,19 +367,8 @@
     Ok(())
 }
 
-<<<<<<< HEAD
-#[test_each_connector]
-async fn compound_foreign_keys_for_one_to_many_relations_with_non_unique_index(api: &TestApi) -> crate::TestResult {
-=======
 #[test_connector]
 async fn compound_foreign_keys_for_one_to_many_relations_with_non_unique_index(api: &TestApi) -> TestResult {
-    let constraint_name = if api.sql_family().is_sqlite() {
-        "sqlite_autoindex_User_1"
-    } else {
-        "post_user_unique"
-    };
-
->>>>>>> 905be1d1
     api.barrel()
         .execute(move |migration| {
             migration.create_table("User", move |t| {
@@ -491,7 +425,7 @@
             });
 
             migration.create_table("b", |t| {
-                t.add_column("id", types::integer());
+                t.add_column("id", types::integer().increments(true));
                 t.add_constraint("b_pkey", types::primary_constraint(&["id"]));
                 t.add_column("one", types::integer().nullable(false));
                 t.add_column("two", types::integer().nullable(false));
@@ -501,31 +435,24 @@
         })
         .await?;
 
-    let dm = format!(
-        r#"
-        model a {{
+    let dm = r#"
+        model a {
             one Int
             two Int
             b   b[]
 
             @@id([one, two])
-        }}
-
-        model b {{
-            id  Int @id {}
+        }
+
+        model b {
+            id  Int @id @default(autoincrement())
             one Int
             two Int
 
             a   a   @relation(fields: [one, two], references: [one, two])
             @@index([one, two])
-        }}
-    "#,
-        if api.sql_family().is_sqlite() {
-            "@default(autoincrement())"
-        } else {
-            ""
-        }
-    );
+        }
+    "#;
 
     api.assert_eq_datamodels(&dm, &api.introspect().await?);
 
@@ -576,21 +503,10 @@
 
     Ok(())
 }
-<<<<<<< HEAD
+
 //todo sqlite order
-#[test_each_connector(ignore("sqlite"))]
-async fn compound_foreign_keys_for_duplicate_one_to_many_relations(api: &TestApi) -> crate::TestResult {
-=======
-
-#[test_connector]
+#[test_connector(exclude(Sqlite))]
 async fn compound_foreign_keys_for_duplicate_one_to_many_relations(api: &TestApi) -> TestResult {
-    let constraint_name = if api.sql_family().is_sqlite() {
-        "sqlite_autoindex_User_1"
-    } else {
-        "user_unique"
-    };
-
->>>>>>> 905be1d1
     api.barrel()
         .execute(move |migration| {
             migration.create_table("User", move |t| {

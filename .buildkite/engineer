#!/usr/bin/env bash

if [[ "$OSTYPE" == "linux-gnu" ]]; then
    OS=linux-amzn
elif [[ "$OSTYPE" == "darwin"* ]]; then
    OS=darwin
else
    echo "Unhandled OS: '$OSTYPE'"
    exit 1
fi

# Check if the system has engineer installed, if not, use a local copy.
if ! type "engineer" > /dev/null; then
    # Setup Prisma engine build & test tool (engineer).
    set -e
<<<<<<< HEAD
    curl --fail -sSL "https://prisma-engineer.s3-eu-west-1.amazonaws.com/test-kit-rs/latest/$OS/engineer.gz" --output engineer.gz
=======
    curl --fail -sSL "https://prisma-engineer.s3-eu-west-1.amazonaws.com/1.15/latest/$OS/engineer.gz" --output engineer.gz
>>>>>>> 005c2f28
    gzip -d engineer.gz
    chmod +x engineer

    # Execute passed command and clean up
    ./engineer $@
    rm -rf ./engineer
else
    # Already installed on the system
    set -e
    engineer $@
fi<|MERGE_RESOLUTION|>--- conflicted
+++ resolved
@@ -13,11 +13,7 @@
 if ! type "engineer" > /dev/null; then
     # Setup Prisma engine build & test tool (engineer).
     set -e
-<<<<<<< HEAD
-    curl --fail -sSL "https://prisma-engineer.s3-eu-west-1.amazonaws.com/test-kit-rs/latest/$OS/engineer.gz" --output engineer.gz
-=======
-    curl --fail -sSL "https://prisma-engineer.s3-eu-west-1.amazonaws.com/1.15/latest/$OS/engineer.gz" --output engineer.gz
->>>>>>> 005c2f28
+    curl --fail -sSL "https://prisma-engineer.s3-eu-west-1.amazonaws.com/1.16/latest/$OS/engineer.gz" --output engineer.gz
     gzip -d engineer.gz
     chmod +x engineer
 
